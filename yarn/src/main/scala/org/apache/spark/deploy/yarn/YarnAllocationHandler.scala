/*
 * Licensed to the Apache Software Foundation (ASF) under one or more
 * contributor license agreements.  See the NOTICE file distributed with
 * this work for additional information regarding copyright ownership.
 * The ASF licenses this file to You under the Apache License, Version 2.0
 * (the "License"); you may not use this file except in compliance with
 * the License.  You may obtain a copy of the License at
 *
 *    http://www.apache.org/licenses/LICENSE-2.0
 *
 * Unless required by applicable law or agreed to in writing, software
 * distributed under the License is distributed on an "AS IS" BASIS,
 * WITHOUT WARRANTIES OR CONDITIONS OF ANY KIND, either express or implied.
 * See the License for the specific language governing permissions and
 * limitations under the License.
 */

package org.apache.spark.deploy.yarn

<<<<<<< HEAD
import org.apache.spark.{SparkEnv, Logging}
import org.apache.spark.util.Utils
=======
import java.lang.{Boolean => JBoolean}
import java.util.{Collections, Set => JSet}
import java.util.concurrent.{CopyOnWriteArrayList, ConcurrentHashMap}
import java.util.concurrent.atomic.AtomicInteger

import scala.collection
import scala.collection.JavaConversions._
import scala.collection.mutable.{ArrayBuffer, HashMap, HashSet}

import org.apache.spark.Logging
>>>>>>> f4c73df5
import org.apache.spark.scheduler.SplitInfo
import org.apache.spark.scheduler.cluster.{ClusterScheduler, CoarseGrainedSchedulerBackend}
import org.apache.spark.util.Utils

import org.apache.hadoop.conf.Configuration
import org.apache.hadoop.yarn.api.AMRMProtocol
import org.apache.hadoop.yarn.api.records.{AMResponse, ApplicationAttemptId}
import org.apache.hadoop.yarn.api.records.{Container, ContainerId, ContainerStatus}
import org.apache.hadoop.yarn.api.records.{Priority, Resource, ResourceRequest}
import org.apache.hadoop.yarn.api.protocolrecords.{AllocateRequest, AllocateResponse}
import org.apache.hadoop.yarn.util.{RackResolver, Records}

<<<<<<< HEAD
=======

>>>>>>> f4c73df5
object AllocationType extends Enumeration {
  type AllocationType = Value
  val HOST, RACK, ANY = Value
}

// TODO:
// Too many params.
// Needs to be mt-safe
// Need to refactor this to make it 'cleaner' ... right now, all computation is reactive - should
// make it more proactive and decoupled.

// Note that right now, we assume all node asks as uniform in terms of capabilities and priority
<<<<<<< HEAD
// Refer to http://developer.yahoo.com/blogs/hadoop/posts/2011/03/mapreduce-nextgen-scheduler/ for more info
// on how we are requesting for containers.
private[yarn] class YarnAllocationHandler(val conf: Configuration, val resourceManager: AMRMProtocol, 
                                          val appAttemptId: ApplicationAttemptId,
                                          val maxWorkers: Int, val workerMemory: Int, val workerCores: Int,
                                          driverHost: String, driverPort: Int,
                                          val preferredHostToCount: Map[String, Int], 
                                          val preferredRackToCount: Map[String, Int])
=======
// Refer to http://developer.yahoo.com/blogs/hadoop/posts/2011/03/mapreduce-nextgen-scheduler/ for
// more info on how we are requesting for containers.
private[yarn] class YarnAllocationHandler(
    val conf: Configuration,
    val resourceManager: AMRMProtocol, 
    val appAttemptId: ApplicationAttemptId,
    val maxWorkers: Int,
    val workerMemory: Int,
    val workerCores: Int,
    val preferredHostToCount: Map[String, Int], 
    val preferredRackToCount: Map[String, Int])
>>>>>>> f4c73df5
  extends Logging {
  // These three are locked on allocatedHostToContainersMap. Complementary data structures
  // allocatedHostToContainersMap : containers which are running : host, Set<containerid>
  // allocatedContainerToHostMap: container to host mapping.
  private val allocatedHostToContainersMap =
    new HashMap[String, collection.mutable.Set[ContainerId]]()

  private val allocatedContainerToHostMap = new HashMap[ContainerId, String]()

  // allocatedRackCount is populated ONLY if allocation happens (or decremented if this is an
  // allocated node)
  // As with the two data structures above, tightly coupled with them, and to be locked on
  // allocatedHostToContainersMap
  private val allocatedRackCount = new HashMap[String, Int]()

  // Containers which have been released.
  private val releasedContainerList = new CopyOnWriteArrayList[ContainerId]()
  // Containers to be released in next request to RM
  private val pendingReleaseContainers = new ConcurrentHashMap[ContainerId, Boolean]

  private val numWorkersRunning = new AtomicInteger()
  // Used to generate a unique id per worker
  private val workerIdCounter = new AtomicInteger()
  private val lastResponseId = new AtomicInteger()
  private val numWorkersFailed = new AtomicInteger()

  def getNumWorkersRunning: Int = numWorkersRunning.intValue

  def getNumWorkersFailed: Int = numWorkersFailed.intValue

  def isResourceConstraintSatisfied(container: Container): Boolean = {
    container.getResource.getMemory >= (workerMemory + YarnAllocationHandler.MEMORY_OVERHEAD)
  }

  def allocateContainers(workersToRequest: Int) {
    // We need to send the request only once from what I understand ... but for now, not modifying
    // this much.

    // Keep polling the Resource Manager for containers
    val amResp = allocateWorkerResources(workersToRequest).getAMResponse

    val _allocatedContainers = amResp.getAllocatedContainers()

    if (_allocatedContainers.size > 0) {
      logDebug("""
        Allocated containers: %d
        Current worker count: %d
        Containers released: %s
        Containers to be released: %s
        Cluster resources: %s
        """.format(
          _allocatedContainers.size,
          numWorkersRunning.get(),
          releasedContainerList,
          pendingReleaseContainers,
          amResp.getAvailableResources))

      val hostToContainers = new HashMap[String, ArrayBuffer[Container]]()

      // Ignore if not satisfying constraints      {
      for (container <- _allocatedContainers) {
        if (isResourceConstraintSatisfied(container)) {
          // allocatedContainers += container

          val host = container.getNodeId.getHost
          val containers = hostToContainers.getOrElseUpdate(host, new ArrayBuffer[Container]())

          containers += container
        }
        // Add all ignored containers to released list
        else releasedContainerList.add(container.getId())
      }

      // Find the appropriate containers to use. Slightly non trivial groupBy ...
      val dataLocalContainers = new HashMap[String, ArrayBuffer[Container]]()
      val rackLocalContainers = new HashMap[String, ArrayBuffer[Container]]()
      val offRackContainers = new HashMap[String, ArrayBuffer[Container]]()

      for (candidateHost <- hostToContainers.keySet)
      {
        val maxExpectedHostCount = preferredHostToCount.getOrElse(candidateHost, 0)
        val requiredHostCount = maxExpectedHostCount - allocatedContainersOnHost(candidateHost)

        var remainingContainers = hostToContainers.get(candidateHost).getOrElse(null)
        assert(remainingContainers != null)

        if (requiredHostCount >= remainingContainers.size){
          // Since we got <= required containers, add all to dataLocalContainers
          dataLocalContainers.put(candidateHost, remainingContainers)
          // all consumed
          remainingContainers = null
        }
        else if (requiredHostCount > 0) {
          // Container list has more containers than we need for data locality.
          // Split into two : data local container count of (remainingContainers.size -
          // requiredHostCount) and rest as remainingContainer
          val (dataLocal, remaining) = remainingContainers.splitAt(
            remainingContainers.size - requiredHostCount)
          dataLocalContainers.put(candidateHost, dataLocal)
          // remainingContainers = remaining

          // yarn has nasty habit of allocating a tonne of containers on a host - discourage this :
          // add remaining to release list. If we have insufficient containers, next allocation 
          // cycle will reallocate (but wont treat it as data local)
          for (container <- remaining) releasedContainerList.add(container.getId())
          remainingContainers = null
        }

        // Now rack local
        if (remainingContainers != null){
          val rack = YarnAllocationHandler.lookupRack(conf, candidateHost)

          if (rack != null){
            val maxExpectedRackCount = preferredRackToCount.getOrElse(rack, 0)
            val requiredRackCount = maxExpectedRackCount - allocatedContainersOnRack(rack) - 
              rackLocalContainers.get(rack).getOrElse(List()).size


            if (requiredRackCount >= remainingContainers.size){
              // Add all to dataLocalContainers
              dataLocalContainers.put(rack, remainingContainers)
              // All consumed
              remainingContainers = null
            }
            else if (requiredRackCount > 0) {
              // container list has more containers than we need for data locality.
              // Split into two : data local container count of (remainingContainers.size -
              // requiredRackCount) and rest as remainingContainer
              val (rackLocal, remaining) = remainingContainers.splitAt(
                remainingContainers.size - requiredRackCount)
              val existingRackLocal = rackLocalContainers.getOrElseUpdate(rack,
                new ArrayBuffer[Container]())

              existingRackLocal ++= rackLocal
              remainingContainers = remaining
            }
          }
        }

        // If still not consumed, then it is off rack host - add to that list.
        if (remainingContainers != null){
          offRackContainers.put(candidateHost, remainingContainers)
        }
      }

      // Now that we have split the containers into various groups, go through them in order : 
      // first host local, then rack local and then off rack (everything else).
      // Note that the list we create below tries to ensure that not all containers end up within a
      // host if there are sufficiently large number of hosts/containers.

      val allocatedContainers = new ArrayBuffer[Container](_allocatedContainers.size)
      allocatedContainers ++= ClusterScheduler.prioritizeContainers(dataLocalContainers)
      allocatedContainers ++= ClusterScheduler.prioritizeContainers(rackLocalContainers)
      allocatedContainers ++= ClusterScheduler.prioritizeContainers(offRackContainers)

      // Run each of the allocated containers
      for (container <- allocatedContainers) {
        val numWorkersRunningNow = numWorkersRunning.incrementAndGet()
        val workerHostname = container.getNodeId.getHost
        val containerId = container.getId

        assert(
          container.getResource.getMemory >= (workerMemory + YarnAllocationHandler.MEMORY_OVERHEAD))

        if (numWorkersRunningNow > maxWorkers) {
          logInfo("""Ignoring container %s at host %s, since we already have the required number of
            containers for it.""".format(containerId, workerHostname))
          releasedContainerList.add(containerId)
          // reset counter back to old value.
          numWorkersRunning.decrementAndGet()
        }
        else {
          // Deallocate + allocate can result in reusing id's wrongly - so use a different counter
          // (workerIdCounter)
          val workerId = workerIdCounter.incrementAndGet().toString
          val driverUrl = "akka.tcp://spark@%s:%s/user/%s".format(
<<<<<<< HEAD
            driverHost, driverPort,
=======
            System.getProperty("spark.driver.host"), System.getProperty("spark.driver.port"),
>>>>>>> f4c73df5
            CoarseGrainedSchedulerBackend.ACTOR_NAME)

          logInfo("launching container on " + containerId + " host " + workerHostname)
          // Just to be safe, simply remove it from pendingReleaseContainers.
          // Should not be there, but ..
          pendingReleaseContainers.remove(containerId)

          val rack = YarnAllocationHandler.lookupRack(conf, workerHostname)
          allocatedHostToContainersMap.synchronized {
            val containerSet = allocatedHostToContainersMap.getOrElseUpdate(workerHostname,
              new HashSet[ContainerId]())

            containerSet += containerId
            allocatedContainerToHostMap.put(containerId, workerHostname)
            if (rack != null) {
              allocatedRackCount.put(rack, allocatedRackCount.getOrElse(rack, 0) + 1)
            }
          }

          new Thread(
            new WorkerRunnable(container, conf, driverUrl, workerId,
              workerHostname, workerMemory, workerCores)
          ).start()
        }
      }
      logDebug("""
        Finished processing %d containers.
        Current number of workers running: %d,
        releasedContainerList: %s,
        pendingReleaseContainers: %s
        """.format(
          allocatedContainers.size,
          numWorkersRunning.get(),
          releasedContainerList,
          pendingReleaseContainers))
    }


    val completedContainers = amResp.getCompletedContainersStatuses()
    if (completedContainers.size > 0){
      logDebug("Completed %d containers, to-be-released: %s".format(
        completedContainers.size, releasedContainerList))
      for (completedContainer <- completedContainers){
        val containerId = completedContainer.getContainerId

        // Was this released by us ? If yes, then simply remove from containerSet and move on.
        if (pendingReleaseContainers.containsKey(containerId)) {
          pendingReleaseContainers.remove(containerId)
        }
        else {
          // Simply decrement count - next iteration of ReporterThread will take care of allocating.
          numWorkersRunning.decrementAndGet()
          logInfo("Completed container %s (state: %s, exit status: %s)".format(
            containerId,
            completedContainer.getState,
            completedContainer.getExitStatus()))
          // Hadoop 2.2.X added a ContainerExitStatus we should switch to use
          // there are some exit status' we shouldn't necessarily count against us, but for
          // now I think its ok as none of the containers are expected to exit
          if (completedContainer.getExitStatus() != 0) {
            logInfo("Container marked as failed: " + containerId)
            numWorkersFailed.incrementAndGet()
          }
        }

        allocatedHostToContainersMap.synchronized {
          if (allocatedContainerToHostMap.containsKey(containerId)) {
            val host = allocatedContainerToHostMap.get(containerId).getOrElse(null)
            assert (host != null)

            val containerSet = allocatedHostToContainersMap.get(host).getOrElse(null)
            assert (containerSet != null)

            containerSet -= containerId
            if (containerSet.isEmpty) allocatedHostToContainersMap.remove(host)
            else allocatedHostToContainersMap.update(host, containerSet)

            allocatedContainerToHostMap -= containerId

            // Doing this within locked context, sigh ... move to outside ?
            val rack = YarnAllocationHandler.lookupRack(conf, host)
            if (rack != null) {
              val rackCount = allocatedRackCount.getOrElse(rack, 0) - 1
              if (rackCount > 0) allocatedRackCount.put(rack, rackCount)
              else allocatedRackCount.remove(rack)
            }
          }
        }
      }
      logDebug("""
        Finished processing %d completed containers.
        Current number of workers running: %d,
        releasedContainerList: %s,
        pendingReleaseContainers: %s
        """.format(
          completedContainers.size,
          numWorkersRunning.get(),
          releasedContainerList,
          pendingReleaseContainers))
    }
  }

  def createRackResourceRequests(hostContainers: List[ResourceRequest]): List[ResourceRequest] = {
    // First generate modified racks and new set of hosts under it : then issue requests
    val rackToCounts = new HashMap[String, Int]()

    // Within this lock - used to read/write to the rack related maps too.
    for (container <- hostContainers) {
      val candidateHost = container.getHostName
      val candidateNumContainers = container.getNumContainers
      assert(YarnAllocationHandler.ANY_HOST != candidateHost)

      val rack = YarnAllocationHandler.lookupRack(conf, candidateHost)
      if (rack != null) {
        var count = rackToCounts.getOrElse(rack, 0)
        count += candidateNumContainers
        rackToCounts.put(rack, count)
      }
    }

    val requestedContainers: ArrayBuffer[ResourceRequest] = 
      new ArrayBuffer[ResourceRequest](rackToCounts.size)
    for ((rack, count) <- rackToCounts){
      requestedContainers += 
        createResourceRequest(AllocationType.RACK, rack, count, YarnAllocationHandler.PRIORITY)
    }

    requestedContainers.toList
  }

  def allocatedContainersOnHost(host: String): Int = {
    var retval = 0
    allocatedHostToContainersMap.synchronized {
      retval = allocatedHostToContainersMap.getOrElse(host, Set()).size
    }
    retval
  }

  def allocatedContainersOnRack(rack: String): Int = {
    var retval = 0
    allocatedHostToContainersMap.synchronized {
      retval = allocatedRackCount.getOrElse(rack, 0)
    }
    retval
  }

  private def allocateWorkerResources(numWorkers: Int): AllocateResponse = {

    var resourceRequests: List[ResourceRequest] = null

      // default.
    if (numWorkers <= 0 || preferredHostToCount.isEmpty) {
      logDebug("numWorkers: " + numWorkers + ", host preferences: " + preferredHostToCount.isEmpty)
      resourceRequests = List(
        createResourceRequest(AllocationType.ANY, null, numWorkers, YarnAllocationHandler.PRIORITY))
    }
    else {
      // request for all hosts in preferred nodes and for numWorkers - 
      // candidates.size, request by default allocation policy.
      val hostContainerRequests: ArrayBuffer[ResourceRequest] = 
        new ArrayBuffer[ResourceRequest](preferredHostToCount.size)
      for ((candidateHost, candidateCount) <- preferredHostToCount) {
        val requiredCount = candidateCount - allocatedContainersOnHost(candidateHost)

        if (requiredCount > 0) {
          hostContainerRequests += createResourceRequest(
            AllocationType.HOST,
            candidateHost,
            requiredCount,
            YarnAllocationHandler.PRIORITY)
        }
      }
      val rackContainerRequests: List[ResourceRequest] = createRackResourceRequests(
        hostContainerRequests.toList)

      val anyContainerRequests: ResourceRequest = createResourceRequest(
        AllocationType.ANY,
        resource = null,
        numWorkers,
        YarnAllocationHandler.PRIORITY)

<<<<<<< HEAD
      val containerRequests: ArrayBuffer[ResourceRequest] =
        new ArrayBuffer[ResourceRequest](hostContainerRequests.size + rackContainerRequests.size + 1)
=======
      val containerRequests: ArrayBuffer[ResourceRequest] = new ArrayBuffer[ResourceRequest](
        hostContainerRequests.size + rackContainerRequests.size + 1)
>>>>>>> f4c73df5

      containerRequests ++= hostContainerRequests
      containerRequests ++= rackContainerRequests
      containerRequests += anyContainerRequests

      resourceRequests = containerRequests.toList
    }

    val req = Records.newRecord(classOf[AllocateRequest])
    req.setResponseId(lastResponseId.incrementAndGet)
    req.setApplicationAttemptId(appAttemptId)

    req.addAllAsks(resourceRequests)

    val releasedContainerList = createReleasedContainerList()
    req.addAllReleases(releasedContainerList)

    if (numWorkers > 0) {
      logInfo("Allocating %d worker containers with %d of memory each.".format(numWorkers,
        workerMemory + YarnAllocationHandler.MEMORY_OVERHEAD))
    }
    else {
      logDebug("Empty allocation req ..  release : " + releasedContainerList)
    }

    for (request <- resourceRequests) {
      logInfo("ResourceRequest (host : %s, num containers: %d, priority = %s , capability : %s)".
        format(
          request.getHostName,
          request.getNumContainers,
          request.getPriority,
          request.getCapability))
    }
    resourceManager.allocate(req)
  }


  private def createResourceRequest(
    requestType: AllocationType.AllocationType, 
    resource:String,
    numWorkers: Int,
    priority: Int): ResourceRequest = {

    // If hostname specified, we need atleast two requests - node local and rack local.
    // There must be a third request - which is ANY : that will be specially handled.
    requestType match {
      case AllocationType.HOST => {
        assert(YarnAllocationHandler.ANY_HOST != resource)
        val hostname = resource
        val nodeLocal = createResourceRequestImpl(hostname, numWorkers, priority)

        // Add to host->rack mapping
        YarnAllocationHandler.populateRackInfo(conf, hostname)

        nodeLocal
      }
      case AllocationType.RACK => {
        val rack = resource
        createResourceRequestImpl(rack, numWorkers, priority)
      }
      case AllocationType.ANY => createResourceRequestImpl(
        YarnAllocationHandler.ANY_HOST, numWorkers, priority)
      case _ => throw new IllegalArgumentException(
        "Unexpected/unsupported request type: " + requestType)
    }
  }

  private def createResourceRequestImpl(
    hostname:String,
    numWorkers: Int,
    priority: Int): ResourceRequest = {

    val rsrcRequest = Records.newRecord(classOf[ResourceRequest])
    val memCapability = Records.newRecord(classOf[Resource])
    // There probably is some overhead here, let's reserve a bit more memory.
    memCapability.setMemory(workerMemory + YarnAllocationHandler.MEMORY_OVERHEAD)
    rsrcRequest.setCapability(memCapability)

    val pri = Records.newRecord(classOf[Priority])
    pri.setPriority(priority)
    rsrcRequest.setPriority(pri)

    rsrcRequest.setHostName(hostname)

    rsrcRequest.setNumContainers(java.lang.Math.max(numWorkers, 0))
    rsrcRequest
  }

  def createReleasedContainerList(): ArrayBuffer[ContainerId] = {

    val retval = new ArrayBuffer[ContainerId](1)
    // Iterator on COW list ...
    for (container <- releasedContainerList.iterator()){
      retval += container
    }
    // Remove from the original list.
    if (! retval.isEmpty) {
      releasedContainerList.removeAll(retval)
      for (v <- retval) pendingReleaseContainers.put(v, true)
      logInfo("Releasing " + retval.size + " containers. pendingReleaseContainers : " + 
        pendingReleaseContainers)
    }

    retval
  }
}

object YarnAllocationHandler {

  val ANY_HOST = "*"
  // All requests are issued with same priority : we do not (yet) have any distinction between 
  // request types (like map/reduce in hadoop for example)
  val PRIORITY = 1

  // Additional memory overhead - in mb
  val MEMORY_OVERHEAD = 384

  // Host to rack map - saved from allocation requests
  // We are expecting this not to change.
  // Note that it is possible for this to change : and RM will indicate that to us via update 
  // response to allocate. But we are punting on handling that for now.
  private val hostToRack = new ConcurrentHashMap[String, String]()
  private val rackToHostSet = new ConcurrentHashMap[String, JSet[String]]()


<<<<<<< HEAD
  def newAllocator(conf: Configuration,
                   resourceManager: AMRMProtocol, appAttemptId: ApplicationAttemptId,
                   args: ApplicationMasterArguments,
                   settings: SparkEnv.Settings): YarnAllocationHandler = {

    new YarnAllocationHandler(conf, resourceManager, appAttemptId, args.numWorkers, 
      args.workerMemory, args.workerCores, settings.driverHost, settings.driverPort,
      Map[String, Int](), Map[String, Int]())
  }

  def newAllocator(conf: Configuration,
                   resourceManager: AMRMProtocol, appAttemptId: ApplicationAttemptId,
                   args: ApplicationMasterArguments,
                   settings: SparkEnv.Settings,
                   map: collection.Map[String, collection.Set[SplitInfo]]): YarnAllocationHandler = {

    val (hostToCount, rackToCount) = generateNodeToWeight(conf, map)

    new YarnAllocationHandler(conf, resourceManager, appAttemptId, args.numWorkers, 
      args.workerMemory, args.workerCores,settings.driverHost,
      settings.driverPort, hostToCount, rackToCount)
  }

  def newAllocator(conf: Configuration,
                   resourceManager: AMRMProtocol, appAttemptId: ApplicationAttemptId,
                   maxWorkers: Int, workerMemory: Int, workerCores: Int, settings: SparkEnv.Settings,
                   map: collection.Map[String, collection.Set[SplitInfo]]): YarnAllocationHandler = {

    val (hostToCount, rackToCount) = generateNodeToWeight(conf, map)

    new YarnAllocationHandler(conf, resourceManager, appAttemptId, maxWorkers,
      workerMemory, workerCores, settings.driverHost, settings.driverPort, hostToCount, rackToCount)
=======
  def newAllocator(
    conf: Configuration,
    resourceManager: AMRMProtocol,
    appAttemptId: ApplicationAttemptId,
    args: ApplicationMasterArguments): YarnAllocationHandler = {

    new YarnAllocationHandler(
      conf,
      resourceManager,
      appAttemptId,
      args.numWorkers, 
      args.workerMemory,
      args.workerCores,
      Map[String, Int](),
      Map[String, Int]())
  }

  def newAllocator(
    conf: Configuration,
    resourceManager: AMRMProtocol,
    appAttemptId: ApplicationAttemptId,
    args: ApplicationMasterArguments,
    map: collection.Map[String,
    collection.Set[SplitInfo]]): YarnAllocationHandler = {

    val (hostToCount, rackToCount) = generateNodeToWeight(conf, map)
    new YarnAllocationHandler(
      conf,
      resourceManager,
      appAttemptId,
      args.numWorkers, 
      args.workerMemory,
      args.workerCores,
      hostToCount,
      rackToCount)
  }

  def newAllocator(
    conf: Configuration,
    resourceManager: AMRMProtocol,
    appAttemptId: ApplicationAttemptId,
    maxWorkers: Int,
    workerMemory: Int,
    workerCores: Int,
    map: collection.Map[String, collection.Set[SplitInfo]]): YarnAllocationHandler = {

    val (hostToCount, rackToCount) = generateNodeToWeight(conf, map)

    new YarnAllocationHandler(
      conf,
      resourceManager,
      appAttemptId,
      maxWorkers,
      workerMemory,
      workerCores,
      hostToCount,
      rackToCount)
>>>>>>> f4c73df5
  }

  // A simple method to copy the split info map.
  private def generateNodeToWeight(
    conf: Configuration,
    input: collection.Map[String, collection.Set[SplitInfo]]) :
  // host to count, rack to count
  (Map[String, Int], Map[String, Int]) = {

    if (input == null) return (Map[String, Int](), Map[String, Int]())

    val hostToCount = new HashMap[String, Int]
    val rackToCount = new HashMap[String, Int]

    for ((host, splits) <- input) {
      val hostCount = hostToCount.getOrElse(host, 0)
      hostToCount.put(host, hostCount + splits.size)

      val rack = lookupRack(conf, host)
      if (rack != null){
        val rackCount = rackToCount.getOrElse(host, 0)
        rackToCount.put(host, rackCount + splits.size)
      }
    }

    (hostToCount.toMap, rackToCount.toMap)
  }

  def lookupRack(conf: Configuration, host: String): String = {
    if (!hostToRack.contains(host)) populateRackInfo(conf, host)
    hostToRack.get(host)
  }

  def fetchCachedHostsForRack(rack: String): Option[Set[String]] = {
    val set = rackToHostSet.get(rack)
    if (set == null) return None

    // No better way to get a Set[String] from JSet ?
    val convertedSet: collection.mutable.Set[String] = set
    Some(convertedSet.toSet)
  }

  def populateRackInfo(conf: Configuration, hostname: String) {
    Utils.checkHost(hostname)

    if (!hostToRack.containsKey(hostname)) {
      // If there are repeated failures to resolve, all to an ignore list ?
      val rackInfo = RackResolver.resolve(conf, hostname)
      if (rackInfo != null && rackInfo.getNetworkLocation != null) {
        val rack = rackInfo.getNetworkLocation
        hostToRack.put(hostname, rack)
        if (! rackToHostSet.containsKey(rack)) {
          rackToHostSet.putIfAbsent(rack,
            Collections.newSetFromMap(new ConcurrentHashMap[String, JBoolean]()))
        }
        rackToHostSet.get(rack).add(hostname)

        // TODO(harvey): Figure out this comment...
        // Since RackResolver caches, we are disabling this for now ...
      } /* else {
        // right ? Else we will keep calling rack resolver in case we cant resolve rack info ...
        hostToRack.put(hostname, null)
      } */
    }
  }
}<|MERGE_RESOLUTION|>--- conflicted
+++ resolved
@@ -17,10 +17,6 @@
 
 package org.apache.spark.deploy.yarn
 
-<<<<<<< HEAD
-import org.apache.spark.{SparkEnv, Logging}
-import org.apache.spark.util.Utils
-=======
 import java.lang.{Boolean => JBoolean}
 import java.util.{Collections, Set => JSet}
 import java.util.concurrent.{CopyOnWriteArrayList, ConcurrentHashMap}
@@ -31,7 +27,6 @@
 import scala.collection.mutable.{ArrayBuffer, HashMap, HashSet}
 
 import org.apache.spark.Logging
->>>>>>> f4c73df5
 import org.apache.spark.scheduler.SplitInfo
 import org.apache.spark.scheduler.cluster.{ClusterScheduler, CoarseGrainedSchedulerBackend}
 import org.apache.spark.util.Utils
@@ -44,10 +39,6 @@
 import org.apache.hadoop.yarn.api.protocolrecords.{AllocateRequest, AllocateResponse}
 import org.apache.hadoop.yarn.util.{RackResolver, Records}
 
-<<<<<<< HEAD
-=======
-
->>>>>>> f4c73df5
 object AllocationType extends Enumeration {
   type AllocationType = Value
   val HOST, RACK, ANY = Value
@@ -60,16 +51,6 @@
 // make it more proactive and decoupled.
 
 // Note that right now, we assume all node asks as uniform in terms of capabilities and priority
-<<<<<<< HEAD
-// Refer to http://developer.yahoo.com/blogs/hadoop/posts/2011/03/mapreduce-nextgen-scheduler/ for more info
-// on how we are requesting for containers.
-private[yarn] class YarnAllocationHandler(val conf: Configuration, val resourceManager: AMRMProtocol, 
-                                          val appAttemptId: ApplicationAttemptId,
-                                          val maxWorkers: Int, val workerMemory: Int, val workerCores: Int,
-                                          driverHost: String, driverPort: Int,
-                                          val preferredHostToCount: Map[String, Int], 
-                                          val preferredRackToCount: Map[String, Int])
-=======
 // Refer to http://developer.yahoo.com/blogs/hadoop/posts/2011/03/mapreduce-nextgen-scheduler/ for
 // more info on how we are requesting for containers.
 private[yarn] class YarnAllocationHandler(
@@ -79,9 +60,9 @@
     val maxWorkers: Int,
     val workerMemory: Int,
     val workerCores: Int,
+    driverHost: String, driverPort: Int,
     val preferredHostToCount: Map[String, Int], 
     val preferredRackToCount: Map[String, Int])
->>>>>>> f4c73df5
   extends Logging {
   // These three are locked on allocatedHostToContainersMap. Complementary data structures
   // allocatedHostToContainersMap : containers which are running : host, Set<containerid>
@@ -258,11 +239,7 @@
           // (workerIdCounter)
           val workerId = workerIdCounter.incrementAndGet().toString
           val driverUrl = "akka.tcp://spark@%s:%s/user/%s".format(
-<<<<<<< HEAD
             driverHost, driverPort,
-=======
-            System.getProperty("spark.driver.host"), System.getProperty("spark.driver.port"),
->>>>>>> f4c73df5
             CoarseGrainedSchedulerBackend.ACTOR_NAME)
 
           logInfo("launching container on " + containerId + " host " + workerHostname)
@@ -444,13 +421,8 @@
         numWorkers,
         YarnAllocationHandler.PRIORITY)
 
-<<<<<<< HEAD
-      val containerRequests: ArrayBuffer[ResourceRequest] =
-        new ArrayBuffer[ResourceRequest](hostContainerRequests.size + rackContainerRequests.size + 1)
-=======
       val containerRequests: ArrayBuffer[ResourceRequest] = new ArrayBuffer[ResourceRequest](
         hostContainerRequests.size + rackContainerRequests.size + 1)
->>>>>>> f4c73df5
 
       containerRequests ++= hostContainerRequests
       containerRequests ++= rackContainerRequests
@@ -575,46 +547,12 @@
   private val hostToRack = new ConcurrentHashMap[String, String]()
   private val rackToHostSet = new ConcurrentHashMap[String, JSet[String]]()
 
-
-<<<<<<< HEAD
-  def newAllocator(conf: Configuration,
-                   resourceManager: AMRMProtocol, appAttemptId: ApplicationAttemptId,
-                   args: ApplicationMasterArguments,
-                   settings: SparkEnv.Settings): YarnAllocationHandler = {
-
-    new YarnAllocationHandler(conf, resourceManager, appAttemptId, args.numWorkers, 
-      args.workerMemory, args.workerCores, settings.driverHost, settings.driverPort,
-      Map[String, Int](), Map[String, Int]())
-  }
-
-  def newAllocator(conf: Configuration,
-                   resourceManager: AMRMProtocol, appAttemptId: ApplicationAttemptId,
-                   args: ApplicationMasterArguments,
-                   settings: SparkEnv.Settings,
-                   map: collection.Map[String, collection.Set[SplitInfo]]): YarnAllocationHandler = {
-
-    val (hostToCount, rackToCount) = generateNodeToWeight(conf, map)
-
-    new YarnAllocationHandler(conf, resourceManager, appAttemptId, args.numWorkers, 
-      args.workerMemory, args.workerCores,settings.driverHost,
-      settings.driverPort, hostToCount, rackToCount)
-  }
-
-  def newAllocator(conf: Configuration,
-                   resourceManager: AMRMProtocol, appAttemptId: ApplicationAttemptId,
-                   maxWorkers: Int, workerMemory: Int, workerCores: Int, settings: SparkEnv.Settings,
-                   map: collection.Map[String, collection.Set[SplitInfo]]): YarnAllocationHandler = {
-
-    val (hostToCount, rackToCount) = generateNodeToWeight(conf, map)
-
-    new YarnAllocationHandler(conf, resourceManager, appAttemptId, maxWorkers,
-      workerMemory, workerCores, settings.driverHost, settings.driverPort, hostToCount, rackToCount)
-=======
   def newAllocator(
     conf: Configuration,
     resourceManager: AMRMProtocol,
     appAttemptId: ApplicationAttemptId,
-    args: ApplicationMasterArguments): YarnAllocationHandler = {
+    args: ApplicationMasterArguments,
+    settings: SparkEnv.Settings): YarnAllocationHandler = {
 
     new YarnAllocationHandler(
       conf,
@@ -623,6 +561,8 @@
       args.numWorkers, 
       args.workerMemory,
       args.workerCores,
+      settings.driverHost, 
+      settings.driverPort,
       Map[String, Int](),
       Map[String, Int]())
   }
@@ -632,8 +572,8 @@
     resourceManager: AMRMProtocol,
     appAttemptId: ApplicationAttemptId,
     args: ApplicationMasterArguments,
-    map: collection.Map[String,
-    collection.Set[SplitInfo]]): YarnAllocationHandler = {
+    settings: SparkEnv.Settings,
+    map: collection.Map[String, collection.Set[SplitInfo]]): YarnAllocationHandler = {
 
     val (hostToCount, rackToCount) = generateNodeToWeight(conf, map)
     new YarnAllocationHandler(
@@ -643,6 +583,8 @@
       args.numWorkers, 
       args.workerMemory,
       args.workerCores,
+      settings.driverHost,
+      settings.driverPort,
       hostToCount,
       rackToCount)
   }
@@ -654,6 +596,7 @@
     maxWorkers: Int,
     workerMemory: Int,
     workerCores: Int,
+    settings: SparkEnv.Settings,
     map: collection.Map[String, collection.Set[SplitInfo]]): YarnAllocationHandler = {
 
     val (hostToCount, rackToCount) = generateNodeToWeight(conf, map)
@@ -665,9 +608,10 @@
       maxWorkers,
       workerMemory,
       workerCores,
+      settings.driverHost,
+      settings.driverPort,
       hostToCount,
       rackToCount)
->>>>>>> f4c73df5
   }
 
   // A simple method to copy the split info map.
