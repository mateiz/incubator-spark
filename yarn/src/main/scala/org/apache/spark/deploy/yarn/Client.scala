/*
 * Licensed to the Apache Software Foundation (ASF) under one or more
 * contributor license agreements.  See the NOTICE file distributed with
 * this work for additional information regarding copyright ownership.
 * The ASF licenses this file to You under the Apache License, Version 2.0
 * (the "License"); you may not use this file except in compliance with
 * the License.  You may obtain a copy of the License at
 *
 *    http://www.apache.org/licenses/LICENSE-2.0
 *
 * Unless required by applicable law or agreed to in writing, software
 * distributed under the License is distributed on an "AS IS" BASIS,
 * WITHOUT WARRANTIES OR CONDITIONS OF ANY KIND, either express or implied.
 * See the License for the specific language governing permissions and
 * limitations under the License.
 */

package org.apache.spark.deploy.yarn

import java.net.{InetAddress, UnknownHostException, URI}
import java.nio.ByteBuffer

import scala.collection.JavaConversions._
import scala.collection.mutable.HashMap
import scala.collection.mutable.Map

import org.apache.hadoop.conf.Configuration
import org.apache.hadoop.fs.{FileContext, FileStatus, FileSystem, Path, FileUtil}
import org.apache.hadoop.fs.permission.FsPermission;
import org.apache.hadoop.io.DataOutputBuffer
import org.apache.hadoop.mapred.Master
import org.apache.hadoop.net.NetUtils
import org.apache.hadoop.security.UserGroupInformation
import org.apache.hadoop.yarn.api._
import org.apache.hadoop.yarn.api.ApplicationConstants.Environment
import org.apache.hadoop.yarn.api.protocolrecords._
import org.apache.hadoop.yarn.api.records._
import org.apache.hadoop.yarn.client.YarnClientImpl
import org.apache.hadoop.yarn.conf.YarnConfiguration
import org.apache.hadoop.yarn.ipc.YarnRPC
import org.apache.hadoop.yarn.util.{Apps, Records}

import org.apache.spark.Logging 
import org.apache.spark.util.Utils
import org.apache.spark.deploy.SparkHadoopUtil

<<<<<<< HEAD
import org.apache.spark.{SparkEnv, Logging}
import org.apache.spark.util.ConfigUtils

class Client(conf: Configuration, args: ClientArguments, settings: SparkEnv.Settings)
  extends YarnClientImpl with Logging {
  
  def this(args: ClientArguments, settings: SparkEnv.Settings) =
    this(new Configuration(), args, settings)
  
=======

class Client(conf: Configuration, args: ClientArguments) extends YarnClientImpl with Logging {

  def this(args: ClientArguments) = this(new Configuration(), args)

>>>>>>> f4c73df5
  var rpc: YarnRPC = YarnRPC.create(conf)
  val yarnConf: YarnConfiguration = new YarnConfiguration(conf)
  val credentials = UserGroupInformation.getCurrentUser().getCredentials()
  private val SPARK_STAGING: String = ".sparkStaging"
  private val distCacheMgr = new ClientDistributedCacheManager()

  // Staging directory is private! -> rwx--------
  val STAGING_DIR_PERMISSION: FsPermission = FsPermission.createImmutable(0700:Short)

  // App files are world-wide readable and owner writable -> rw-r--r--
  val APP_FILE_PERMISSION: FsPermission = FsPermission.createImmutable(0644:Short) 

  // for client user who want to monitor app status by itself.
  def runApp() = {
    validateArgs()

    init(yarnConf)
    start()
    logClusterResourceDetails()

    val newApp = super.getNewApplication()
    val appId = newApp.getApplicationId()

    verifyClusterResources(newApp)
    val appContext = createApplicationSubmissionContext(appId)
    val appStagingDir = getAppStagingDir(appId)
    val localResources = prepareLocalResources(appStagingDir)
    val env = setupLaunchEnv(localResources, appStagingDir)
    val amContainer = createContainerLaunchContext(newApp, localResources, env)

    appContext.setQueue(args.amQueue)
    appContext.setAMContainerSpec(amContainer)
    appContext.setUser(UserGroupInformation.getCurrentUser().getShortUserName())

    submitApp(appContext)
    appId
  }

  def run() {
    val appId = runApp()
    monitorApplication(appId)
    System.exit(0)
  }

  def validateArgs() = {
    Map(
      (System.getenv("SPARK_JAR") == null) -> "Error: You must set SPARK_JAR environment variable!",
      (args.userJar == null) -> "Error: You must specify a user jar!",
      (args.userClass == null) -> "Error: You must specify a user class!",
      (args.numWorkers <= 0) -> "Error: You must specify atleast 1 worker!",
      (args.amMemory <= YarnAllocationHandler.MEMORY_OVERHEAD) -> ("Error: AM memory size must be " +
        "greater than: " + YarnAllocationHandler.MEMORY_OVERHEAD),
      (args.workerMemory <= YarnAllocationHandler.MEMORY_OVERHEAD) -> ("Error: Worker memory size " +
        "must be greater than: " + YarnAllocationHandler.MEMORY_OVERHEAD)
    ).foreach { case(cond, errStr) => 
      if (cond) {
        logError(errStr)
        args.printUsageAndExit(1)
      }
    }
  }

  def getAppStagingDir(appId: ApplicationId): String = {
    SPARK_STAGING + Path.SEPARATOR + appId.toString() + Path.SEPARATOR
  }

  def logClusterResourceDetails() {
    val clusterMetrics: YarnClusterMetrics = super.getYarnClusterMetrics
    logInfo("Got Cluster metric info from ASM, numNodeManagers = " +
      clusterMetrics.getNumNodeManagers)

    val queueInfo: QueueInfo = super.getQueueInfo(args.amQueue)
    logInfo("""Queue info ... queueName = %s, queueCurrentCapacity = %s, queueMaxCapacity = %s,
      queueApplicationCount = %s, queueChildQueueCount = %s""".format(
        queueInfo.getQueueName,
        queueInfo.getCurrentCapacity,
        queueInfo.getMaximumCapacity,
        queueInfo.getApplications.size,
        queueInfo.getChildQueues.size))
  }

  def verifyClusterResources(app: GetNewApplicationResponse) = { 
    val maxMem = app.getMaximumResourceCapability().getMemory()
    logInfo("Max mem capabililty of a single resource in this cluster " + maxMem)

    // If we have requested more then the clusters max for a single resource then exit.
    if (args.workerMemory > maxMem) {
      logError("the worker size is to large to run on this cluster " + args.workerMemory)
      System.exit(1)
    }
    val amMem = args.amMemory + YarnAllocationHandler.MEMORY_OVERHEAD
    if (amMem > maxMem) {
      logError("AM size is to large to run on this cluster "  + amMem)
      System.exit(1)
    }

    // We could add checks to make sure the entire cluster has enough resources but that involves
    // getting all the node reports and computing ourselves 
  }

  def createApplicationSubmissionContext(appId: ApplicationId): ApplicationSubmissionContext = {
    logInfo("Setting up application submission context for ASM")
    val appContext = Records.newRecord(classOf[ApplicationSubmissionContext])
    appContext.setApplicationId(appId)
    appContext.setApplicationName(args.appName)
    return appContext
  }

  /** See if two file systems are the same or not. */
  private def compareFs(srcFs: FileSystem, destFs: FileSystem): Boolean = {
    val srcUri = srcFs.getUri()
    val dstUri = destFs.getUri()
    if (srcUri.getScheme() == null) {
      return false
    }
    if (!srcUri.getScheme().equals(dstUri.getScheme())) {
      return false
    }
    var srcHost = srcUri.getHost()
    var dstHost = dstUri.getHost()
    if ((srcHost != null) && (dstHost != null)) {
      try {
        srcHost = InetAddress.getByName(srcHost).getCanonicalHostName()
        dstHost = InetAddress.getByName(dstHost).getCanonicalHostName()
      } catch {
        case e: UnknownHostException =>
          return false
      }
      if (!srcHost.equals(dstHost)) {
        return false
      }
    } else if (srcHost == null && dstHost != null) {
      return false
    } else if (srcHost != null && dstHost == null) {
      return false
    }
    //check for ports
    if (srcUri.getPort() != dstUri.getPort()) {
      return false
    }
    return true
  }

  /** Copy the file into HDFS if needed. */
  private def copyRemoteFile(
      dstDir: Path,
      originalPath: Path,
      replication: Short,
      setPerms: Boolean = false): Path = {
    val fs = FileSystem.get(conf)
    val remoteFs = originalPath.getFileSystem(conf)
    var newPath = originalPath
    if (! compareFs(remoteFs, fs)) {
      newPath = new Path(dstDir, originalPath.getName())
      logInfo("Uploading " + originalPath + " to " + newPath)
      FileUtil.copy(remoteFs, originalPath, fs, newPath, false, conf)
      fs.setReplication(newPath, replication)
      if (setPerms) fs.setPermission(newPath, new FsPermission(APP_FILE_PERMISSION))
    } 
    // Resolve any symlinks in the URI path so using a "current" symlink to point to a specific
    // version shows the specific version in the distributed cache configuration
    val qualPath = fs.makeQualified(newPath)
    val fc = FileContext.getFileContext(qualPath.toUri(), conf)
    val destPath = fc.resolvePath(qualPath)
    destPath
  }

  def prepareLocalResources(appStagingDir: String): HashMap[String, LocalResource] = {
    logInfo("Preparing Local resources")
    // Upload Spark and the application JAR to the remote file system if necessary. Add them as
    // local resources to the AM.
    val fs = FileSystem.get(conf)

    val delegTokenRenewer = Master.getMasterPrincipal(conf)
    if (UserGroupInformation.isSecurityEnabled()) {
      if (delegTokenRenewer == null || delegTokenRenewer.length() == 0) {
        logError("Can't get Master Kerberos principal for use as renewer")
        System.exit(1)
      }
    }
    val dst = new Path(fs.getHomeDirectory(), appStagingDir)
    val replication = settings.yarnReplication

    if (UserGroupInformation.isSecurityEnabled()) {
      val dstFs = dst.getFileSystem(conf)
      dstFs.addDelegationTokens(delegTokenRenewer, credentials)
    }
    val localResources = HashMap[String, LocalResource]()
    FileSystem.mkdirs(fs, dst, new FsPermission(STAGING_DIR_PERMISSION))

    val statCache: Map[URI, FileStatus] = HashMap[URI, FileStatus]()

    Map(Client.SPARK_JAR -> System.getenv("SPARK_JAR"), Client.APP_JAR -> args.userJar, 
      Client.LOG4J_PROP -> System.getenv("SPARK_LOG4J_CONF"))
    .foreach { case(destName, _localPath) =>
      val localPath: String = if (_localPath != null) _localPath.trim() else ""
      if (! localPath.isEmpty()) {
        var localURI = new URI(localPath)
        // if not specified assume these are in the local filesystem to keep behavior like Hadoop
        if (localURI.getScheme() == null) {
          localURI = new URI(FileSystem.getLocal(conf).makeQualified(new Path(localPath)).toString)
        }
        val setPermissions = if (destName.equals(Client.APP_JAR)) true else false
        val destPath = copyRemoteFile(dst, new Path(localURI), replication, setPermissions)
        distCacheMgr.addResource(fs, conf, destPath, localResources, LocalResourceType.FILE, 
          destName, statCache)
      }
    }

    // handle any add jars
    if ((args.addJars != null) && (!args.addJars.isEmpty())){
      args.addJars.split(',').foreach { case file: String =>
        val localURI = new URI(file.trim())
        val localPath = new Path(localURI)
        val linkname = Option(localURI.getFragment()).getOrElse(localPath.getName())
        val destPath = copyRemoteFile(dst, localPath, replication)
        distCacheMgr.addResource(fs, conf, destPath, localResources, LocalResourceType.FILE, 
          linkname, statCache, true)
      }
    }

    // handle any distributed cache files
    if ((args.files != null) && (!args.files.isEmpty())){
      args.files.split(',').foreach { case file: String =>
        val localURI = new URI(file.trim())
        val localPath = new Path(localURI)
        val linkname = Option(localURI.getFragment()).getOrElse(localPath.getName())
        val destPath = copyRemoteFile(dst, localPath, replication)
        distCacheMgr.addResource(fs, conf, destPath, localResources, LocalResourceType.FILE, 
          linkname, statCache)
      }
    }

    // handle any distributed cache archives
    if ((args.archives != null) && (!args.archives.isEmpty())) {
      args.archives.split(',').foreach { case file:String =>
        val localURI = new URI(file.trim())
        val localPath = new Path(localURI)
        val linkname = Option(localURI.getFragment()).getOrElse(localPath.getName())
        val destPath = copyRemoteFile(dst, localPath, replication)
        distCacheMgr.addResource(fs, conf, destPath, localResources, LocalResourceType.ARCHIVE, 
          linkname, statCache)
      }
    }

    UserGroupInformation.getCurrentUser().addCredentials(credentials)
    return localResources
  }

  def setupLaunchEnv(
      localResources: HashMap[String, LocalResource], 
      stagingDir: String): HashMap[String, String] = {
    logInfo("Setting up the launch environment")
    val log4jConfLocalRes = localResources.getOrElse(Client.LOG4J_PROP, null)

    val env = new HashMap[String, String]()

    Client.populateClasspath(yarnConf, log4jConfLocalRes != null, env)
    env("SPARK_YARN_MODE") = "true"
    env("SPARK_YARN_STAGING_DIR") = stagingDir

    // Set the environment variables to be passed on to the Workers.
    distCacheMgr.setDistFilesEnv(env)
    distCacheMgr.setDistArchivesEnv(env)

    // Allow users to specify some environment variables.
    Apps.setEnvFromInputString(env, System.getenv("SPARK_YARN_USER_ENV"))

    // Add each SPARK-* key to the environment.
    System.getenv().filterKeys(_.startsWith("SPARK")).foreach { case (k,v) => env(k) = v }
    env
  }

  def userArgsToString(clientArgs: ClientArguments): String = {
    val prefix = " --args "
    val args = clientArgs.userArgs
    val retval = new StringBuilder()
    for (arg <- args){
      retval.append(prefix).append(" '").append(arg).append("' ")
    }
    retval.toString
  }

  def createContainerLaunchContext(
      newApp: GetNewApplicationResponse,
      localResources: HashMap[String, LocalResource],
      env: HashMap[String, String]): ContainerLaunchContext = {
    logInfo("Setting up container launch context")
    val amContainer = Records.newRecord(classOf[ContainerLaunchContext])
    amContainer.setLocalResources(localResources)
    amContainer.setEnvironment(env)

    val minResMemory: Int = newApp.getMinimumResourceCapability().getMemory()

    // TODO(harvey): This can probably be a val.
    var amMemory = ((args.amMemory / minResMemory) * minResMemory) +
      ((if ((args.amMemory % minResMemory) == 0) 0 else minResMemory) -
        YarnAllocationHandler.MEMORY_OVERHEAD)

    // Extra options for the JVM
    var JAVA_OPTS = ""

    // Add Xmx for am memory
    JAVA_OPTS += "-Xmx" + amMemory + "m "

    JAVA_OPTS += " -Djava.io.tmpdir=" + 
      new Path(Environment.PWD.$(), YarnConfiguration.DEFAULT_CONTAINER_TEMP_DIR) + " "

    // Commenting it out for now - so that people can refer to the properties if required. Remove
    // it once cpuset version is pushed out. The context is, default gc for server class machines
    // end up using all cores to do gc - hence if there are multiple containers in same node,
    // spark gc effects all other containers performance (which can also be other spark containers)
    // Instead of using this, rely on cpusets by YARN to enforce spark behaves 'properly' in
    // multi-tenant environments. Not sure how default java gc behaves if it is limited to subset
    // of cores on a node.
    val useConcurrentAndIncrementalGC = env.isDefinedAt("SPARK_USE_CONC_INCR_GC") &&
      java.lang.Boolean.parseBoolean(env("SPARK_USE_CONC_INCR_GC"))
    if (useConcurrentAndIncrementalGC) {
      // In our expts, using (default) throughput collector has severe perf ramnifications in
      // multi-tenant machines
      JAVA_OPTS += " -XX:+UseConcMarkSweepGC "
      JAVA_OPTS += " -XX:+CMSIncrementalMode "
      JAVA_OPTS += " -XX:+CMSIncrementalPacing "
      JAVA_OPTS += " -XX:CMSIncrementalDutyCycleMin=0 "
      JAVA_OPTS += " -XX:CMSIncrementalDutyCycle=10 "
    }

    if (env.isDefinedAt("SPARK_JAVA_OPTS")) {
      JAVA_OPTS += env("SPARK_JAVA_OPTS") + " "
    }

    // Command for the ApplicationMaster
    var javaCommand = "java"
    val javaHome = System.getenv("JAVA_HOME")
    if ((javaHome != null && !javaHome.isEmpty()) || env.isDefinedAt("JAVA_HOME")) {
      javaCommand = Environment.JAVA_HOME.$() + "/bin/java"
    }

    val commands = List[String](javaCommand + 
      " -server " +
      JAVA_OPTS +
      " " + args.amClass +
      " --class " + args.userClass + 
      " --jar " + args.userJar +
      userArgsToString(args) +
      " --worker-memory " + args.workerMemory +
      " --worker-cores " + args.workerCores +
      " --num-workers " + args.numWorkers +
      " 1> " + ApplicationConstants.LOG_DIR_EXPANSION_VAR + "/stdout" +
      " 2> " + ApplicationConstants.LOG_DIR_EXPANSION_VAR + "/stderr")
    logInfo("Command for the ApplicationMaster: " + commands(0))
    amContainer.setCommands(commands)

    val capability = Records.newRecord(classOf[Resource]).asInstanceOf[Resource]
    // Memory for the ApplicationMaster.
    capability.setMemory(args.amMemory + YarnAllocationHandler.MEMORY_OVERHEAD)
    amContainer.setResource(capability)

    // Setup security tokens.
    val dob = new DataOutputBuffer()
    credentials.writeTokenStorageToStream(dob)
    amContainer.setContainerTokens(ByteBuffer.wrap(dob.getData()))

    amContainer
  }

  def submitApp(appContext: ApplicationSubmissionContext) = {
    // Submit the application to the applications manager.
    logInfo("Submitting application to ASM")
    super.submitApplication(appContext)
  }

  def monitorApplication(appId: ApplicationId): Boolean = {  
    while (true) {
      Thread.sleep(1000)
      val report = super.getApplicationReport(appId)

      logInfo("Application report from ASM: \n" +
        "\t application identifier: " + appId.toString() + "\n" +
        "\t appId: " + appId.getId() + "\n" +
        "\t clientToken: " + report.getClientToken() + "\n" +
        "\t appDiagnostics: " + report.getDiagnostics() + "\n" +
        "\t appMasterHost: " + report.getHost() + "\n" +
        "\t appQueue: " + report.getQueue() + "\n" +
        "\t appMasterRpcPort: " + report.getRpcPort() + "\n" +
        "\t appStartTime: " + report.getStartTime() + "\n" +
        "\t yarnAppState: " + report.getYarnApplicationState() + "\n" +
        "\t distributedFinalState: " + report.getFinalApplicationStatus() + "\n" +
        "\t appTrackingUrl: " + report.getTrackingUrl() + "\n" +
        "\t appUser: " + report.getUser()
      )

      val state = report.getYarnApplicationState()
      val dsStatus = report.getFinalApplicationStatus()
      if (state == YarnApplicationState.FINISHED || 
        state == YarnApplicationState.FAILED ||
        state == YarnApplicationState.KILLED) {
        return true
      }
    }
    true
  }
}

object Client {
  val SPARK_JAR: String = "spark.jar"
  val APP_JAR: String = "app.jar"
  val LOG4J_PROP: String = "log4j.properties"
  val settings = new SparkEnv.Settings(ConfigUtils.loadConfig())
  def main(argStrings: Array[String]) {
    // Set an env variable indicating we are running in YARN mode.
    // Note that anything with SPARK prefix gets propagated to all (remote) processes
    System.setProperty("SPARK_YARN_MODE", "true")

    val args = new ClientArguments(argStrings)

    new Client(args, settings).run
  }

  // Based on code from org.apache.hadoop.mapreduce.v2.util.MRApps
  def populateHadoopClasspath(conf: Configuration, env: HashMap[String, String]) {
    for (c <- conf.getStrings(YarnConfiguration.YARN_APPLICATION_CLASSPATH)) {
      Apps.addToEnvironment(env, Environment.CLASSPATH.name, c.trim)
    }
  }

  def populateClasspath(conf: Configuration, addLog4j: Boolean, env: HashMap[String, String]) {
    Apps.addToEnvironment(env, Environment.CLASSPATH.name, Environment.PWD.$())
    // If log4j present, ensure ours overrides all others
    if (addLog4j) {
      Apps.addToEnvironment(env, Environment.CLASSPATH.name, Environment.PWD.$() + 
        Path.SEPARATOR + LOG4J_PROP)
    }
<<<<<<< HEAD
    // normally the users app.jar is last in case conflicts with spark jars
    val userClasspathFirst = settings.yarnUserClasspathFirst

=======
    // Normally the users app.jar is last in case conflicts with spark jars
    val userClasspathFirst = System.getProperty("spark.yarn.user.classpath.first", "false")
      .toBoolean
>>>>>>> f4c73df5
    if (userClasspathFirst) {
      Apps.addToEnvironment(env, Environment.CLASSPATH.name, Environment.PWD.$() + 
        Path.SEPARATOR + APP_JAR)
    }
    Apps.addToEnvironment(env, Environment.CLASSPATH.name, Environment.PWD.$() + 
      Path.SEPARATOR + SPARK_JAR)
    Client.populateHadoopClasspath(conf, env)

    if (!userClasspathFirst) {
      Apps.addToEnvironment(env, Environment.CLASSPATH.name, Environment.PWD.$() + 
        Path.SEPARATOR + APP_JAR)
    }
    Apps.addToEnvironment(env, Environment.CLASSPATH.name, Environment.PWD.$() + 
      Path.SEPARATOR + "*")
  }
}<|MERGE_RESOLUTION|>--- conflicted
+++ resolved
@@ -40,11 +40,7 @@
 import org.apache.hadoop.yarn.ipc.YarnRPC
 import org.apache.hadoop.yarn.util.{Apps, Records}
 
-import org.apache.spark.Logging 
-import org.apache.spark.util.Utils
 import org.apache.spark.deploy.SparkHadoopUtil
-
-<<<<<<< HEAD
 import org.apache.spark.{SparkEnv, Logging}
 import org.apache.spark.util.ConfigUtils
 
@@ -54,13 +50,6 @@
   def this(args: ClientArguments, settings: SparkEnv.Settings) =
     this(new Configuration(), args, settings)
   
-=======
-
-class Client(conf: Configuration, args: ClientArguments) extends YarnClientImpl with Logging {
-
-  def this(args: ClientArguments) = this(new Configuration(), args)
-
->>>>>>> f4c73df5
   var rpc: YarnRPC = YarnRPC.create(conf)
   val yarnConf: YarnConfiguration = new YarnConfiguration(conf)
   val credentials = UserGroupInformation.getCurrentUser().getCredentials()
@@ -494,15 +483,9 @@
       Apps.addToEnvironment(env, Environment.CLASSPATH.name, Environment.PWD.$() + 
         Path.SEPARATOR + LOG4J_PROP)
     }
-<<<<<<< HEAD
-    // normally the users app.jar is last in case conflicts with spark jars
+    // Normally the users app.jar is last in case conflicts with spark jars
     val userClasspathFirst = settings.yarnUserClasspathFirst
 
-=======
-    // Normally the users app.jar is last in case conflicts with spark jars
-    val userClasspathFirst = System.getProperty("spark.yarn.user.classpath.first", "false")
-      .toBoolean
->>>>>>> f4c73df5
     if (userClasspathFirst) {
       Apps.addToEnvironment(env, Environment.CLASSPATH.name, Environment.PWD.$() + 
         Path.SEPARATOR + APP_JAR)
