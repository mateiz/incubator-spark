--- conflicted
+++ resolved
@@ -35,18 +35,11 @@
 import org.apache.hadoop.yarn.conf.YarnConfiguration
 import org.apache.hadoop.yarn.ipc.YarnRPC
 import org.apache.hadoop.yarn.util.{ConverterUtils, Records}
-<<<<<<< HEAD
 import org.apache.spark.{SparkEnv, SparkContext, Logging}
 import org.apache.spark.util.{ConfigUtils, Utils}
 
 import scala.collection.JavaConversions._
 import scala.util.Try
-=======
-
-import org.apache.spark.{SparkContext, Logging}
-import org.apache.spark.util.Utils
-
->>>>>>> f4c73df5
 
 class ApplicationMaster(args: ApplicationMasterArguments, conf: Configuration,
   var settings: SparkEnv.Settings) extends Logging {
@@ -66,15 +59,10 @@
   private val maxAppAttempts: Int = conf.getInt(YarnConfiguration.RM_AM_MAX_RETRIES,
     YarnConfiguration.DEFAULT_RM_AM_MAX_RETRIES)
   private var isLastAMRetry: Boolean = true
-<<<<<<< HEAD
+
   // default to numWorkers * 2, with minimum of 3 
   private val maxNumWorkerFailures = Try(settings.yarnMaxNumWorkerFailures).
     getOrElse(math.max(args.numWorkers * 2, 3))
-=======
-  // default to numWorkers * 2, with minimum of 3
-  private val maxNumWorkerFailures = System.getProperty("spark.yarn.max.worker.failures",
-    math.max(args.numWorkers * 2, 3).toString()).toInt
->>>>>>> f4c73df5
 
   def run() {
     // Setup the directories so things go to yarn approved directories rather
@@ -253,20 +241,12 @@
 
         if (null != sparkContext) {
           uiAddress = sparkContext.ui.appUIAddress
-<<<<<<< HEAD
-          this.yarnAllocator = YarnAllocationHandler.newAllocator(yarnConf, resourceManager,
-            appAttemptId, args, settings, sparkContext.preferredNodeLocationData)
-        } else {
-          logWarning("Unable to retrieve sparkContext inspite of waiting for " + count * waitTime + 
-            ", numTries = " + numTries)
-          this.yarnAllocator = YarnAllocationHandler.newAllocator(yarnConf, resourceManager,
-            appAttemptId, args, settings)
-=======
           this.yarnAllocator = YarnAllocationHandler.newAllocator(
             yarnConf,
             resourceManager,
             appAttemptId,
             args, 
+            settings,
             sparkContext.preferredNodeLocationData) 
         } else {
           logWarning("Unable to retrieve sparkContext inspite of waiting for %d, numTries = %d".
@@ -275,8 +255,8 @@
             yarnConf,
             resourceManager,
             appAttemptId,
-            args)
->>>>>>> f4c73df5
+            args,
+            settings)
         }
       }
     } finally {
@@ -319,12 +299,7 @@
       val timeoutInterval = yarnConf.getInt(YarnConfiguration.RM_AM_EXPIRY_INTERVAL_MS, 120000)
 
       // we want to be reasonably responsive without causing too many requests to RM.
-<<<<<<< HEAD
       val schedulerInterval = settings.yarnSchedulerInterval
-=======
-      val schedulerInterval =
-        System.getProperty("spark.yarn.scheduler.heartbeat.interval-ms", "5000").toLong
->>>>>>> f4c73df5
 
       // must be <= timeoutInterval / 2.
       val interval = math.min(timeoutInterval / 2, schedulerInterval)
