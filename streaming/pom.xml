<?xml version="1.0" encoding="UTF-8"?>
<!--
  ~ Licensed to the Apache Software Foundation (ASF) under one or more
  ~ contributor license agreements.  See the NOTICE file distributed with
  ~ this work for additional information regarding copyright ownership.
  ~ The ASF licenses this file to You under the Apache License, Version 2.0
  ~ (the "License"); you may not use this file except in compliance with
  ~ the License.  You may obtain a copy of the License at
  ~
  ~    http://www.apache.org/licenses/LICENSE-2.0
  ~
  ~ Unless required by applicable law or agreed to in writing, software
  ~ distributed under the License is distributed on an "AS IS" BASIS,
  ~ WITHOUT WARRANTIES OR CONDITIONS OF ANY KIND, either express or implied.
  ~ See the License for the specific language governing permissions and
  ~ limitations under the License.
  -->

<project xmlns="http://maven.apache.org/POM/4.0.0" xmlns:xsi="http://www.w3.org/2001/XMLSchema-instance" xsi:schemaLocation="http://maven.apache.org/POM/4.0.0 http://maven.apache.org/xsd/maven-4.0.0.xsd">
  <modelVersion>4.0.0</modelVersion>
  <parent>
    <groupId>org.apache.spark</groupId>
    <artifactId>spark-parent</artifactId>
    <version>0.9.0-incubating-SNAPSHOT</version>
    <relativePath>../pom.xml</relativePath>
  </parent>

  <groupId>org.apache.spark</groupId>
<<<<<<< HEAD
  <artifactId>spark-streaming_${scala-short.version}</artifactId>
=======
  <artifactId>spark-streaming_2.10</artifactId>
>>>>>>> f4c73df5
  <packaging>jar</packaging>
  <name>Spark Project Streaming</name>
  <url>http://spark.incubator.apache.org/</url>

  <repositories>
    <repository>
      <id>apache-repo</id>
      <name>Apache Repository</name>
      <url>https://repository.apache.org/content/repositories/releases</url>
      <releases>
        <enabled>true</enabled>
      </releases>
      <snapshots>
        <enabled>false</enabled>
      </snapshots>
    </repository>
  </repositories>

  <dependencies>
    <dependency>
      <groupId>org.apache.spark</groupId>
<<<<<<< HEAD
      <artifactId>spark-core_${scala-short.version}</artifactId>
=======
      <artifactId>spark-core_2.10</artifactId>
>>>>>>> f4c73df5
      <version>${project.version}</version>
    </dependency>
    <dependency>
      <groupId>org.eclipse.jetty</groupId>
      <artifactId>jetty-server</artifactId>
    </dependency>
    <dependency>
      <groupId>org.codehaus.jackson</groupId>
      <artifactId>jackson-mapper-asl</artifactId>
      <version>1.9.11</version>
    </dependency>
    <dependency>
      <groupId>com.sksamuel.kafka</groupId>
      <artifactId>kafka_2.10</artifactId>
      <version>0.8.0-beta1</version>
      <exclusions>
        <exclusion>
          <groupId>com.sun.jmx</groupId>
          <artifactId>jmxri</artifactId>
        </exclusion>
        <exclusion>
          <groupId>com.sun.jdmk</groupId>
          <artifactId>jmxtools</artifactId>
        </exclusion>
        <exclusion>
          <groupId>net.sf.jopt-simple</groupId>
          <artifactId>jopt-simple</artifactId>
        </exclusion>
      </exclusions>
    </dependency>
    <dependency>
      <groupId>org.apache.flume</groupId>
      <artifactId>flume-ng-sdk</artifactId>
      <version>1.2.0</version>
      <exclusions>
        <exclusion>
          <groupId>org.jboss.netty</groupId>
          <artifactId>netty</artifactId>
        </exclusion>
        <exclusion>
          <groupId>org.xerial.snappy</groupId>
          <artifactId>*</artifactId>
        </exclusion>
      </exclusions>
    </dependency>
    <dependency>
      <groupId>org.twitter4j</groupId>
      <artifactId>twitter4j-stream</artifactId>
      <version>3.0.3</version>
      <exclusions>
        <exclusion>
          <groupId>org.jboss.netty</groupId>
          <artifactId>netty</artifactId>
        </exclusion>
      </exclusions>
    </dependency>
    <dependency>
      <groupId>org.scala-lang</groupId>
      <artifactId>scala-library</artifactId>
    </dependency>
    <dependency>
<<<<<<< HEAD
      <groupId>com.typesafe.akka</groupId>
      <artifactId>akka-zeromq_${scala-short.version}</artifactId>
      <version>${akka.version}</version>
      <exclusions>
        <exclusion>
          <groupId>org.jboss.netty</groupId>
          <artifactId>netty</artifactId>
        </exclusion>
      </exclusions>
    </dependency>
    <dependency>
      <groupId>org.scalatest</groupId>
      <artifactId>scalatest_${scala-short.version}</artifactId>
=======
      <groupId>${akka.group}</groupId>
      <artifactId>akka-zeromq_2.10</artifactId>
    </dependency>
    <dependency>
      <groupId>org.scalatest</groupId>
      <artifactId>scalatest_2.10</artifactId>
>>>>>>> f4c73df5
      <scope>test</scope>
    </dependency>
    <dependency>
      <groupId>org.scalacheck</groupId>
<<<<<<< HEAD
      <artifactId>scalacheck_${scala-short.version}</artifactId>
=======
      <artifactId>scalacheck_2.10</artifactId>
>>>>>>> f4c73df5
      <scope>test</scope>
    </dependency>
    <dependency>
      <groupId>com.novocode</groupId>
      <artifactId>junit-interface</artifactId>
      <scope>test</scope>
    </dependency>
    <dependency>
      <groupId>org.slf4j</groupId>
      <artifactId>slf4j-log4j12</artifactId>
      <scope>test</scope>
    </dependency>
    <dependency>
      <groupId>commons-io</groupId>
      <artifactId>commons-io</artifactId>
    </dependency>
    <dependency>
      <groupId>org.eclipse.paho</groupId>
      <artifactId>mqtt-client</artifactId>
       <version>0.4.0</version>
    </dependency>
  </dependencies>
  <build>
<<<<<<< HEAD
    <outputDirectory>target/scala-${scala-short.version}/classes</outputDirectory>
    <testOutputDirectory>target/scala-${scala-short.version}/test-classes</testOutputDirectory>
=======
    <outputDirectory>target/scala-2.10/classes</outputDirectory>
    <testOutputDirectory>target/scala-2.10/test-classes</testOutputDirectory>
>>>>>>> f4c73df5
    <plugins>
      <plugin>
        <groupId>org.scalatest</groupId>
        <artifactId>scalatest-maven-plugin</artifactId>
      </plugin>
    </plugins>
  </build>
</project><|MERGE_RESOLUTION|>--- conflicted
+++ resolved
@@ -26,11 +26,7 @@
   </parent>
 
   <groupId>org.apache.spark</groupId>
-<<<<<<< HEAD
-  <artifactId>spark-streaming_${scala-short.version}</artifactId>
-=======
   <artifactId>spark-streaming_2.10</artifactId>
->>>>>>> f4c73df5
   <packaging>jar</packaging>
   <name>Spark Project Streaming</name>
   <url>http://spark.incubator.apache.org/</url>
@@ -52,11 +48,7 @@
   <dependencies>
     <dependency>
       <groupId>org.apache.spark</groupId>
-<<<<<<< HEAD
-      <artifactId>spark-core_${scala-short.version}</artifactId>
-=======
       <artifactId>spark-core_2.10</artifactId>
->>>>>>> f4c73df5
       <version>${project.version}</version>
     </dependency>
     <dependency>
@@ -118,37 +110,17 @@
       <artifactId>scala-library</artifactId>
     </dependency>
     <dependency>
-<<<<<<< HEAD
-      <groupId>com.typesafe.akka</groupId>
-      <artifactId>akka-zeromq_${scala-short.version}</artifactId>
-      <version>${akka.version}</version>
-      <exclusions>
-        <exclusion>
-          <groupId>org.jboss.netty</groupId>
-          <artifactId>netty</artifactId>
-        </exclusion>
-      </exclusions>
-    </dependency>
-    <dependency>
-      <groupId>org.scalatest</groupId>
-      <artifactId>scalatest_${scala-short.version}</artifactId>
-=======
       <groupId>${akka.group}</groupId>
       <artifactId>akka-zeromq_2.10</artifactId>
     </dependency>
     <dependency>
       <groupId>org.scalatest</groupId>
       <artifactId>scalatest_2.10</artifactId>
->>>>>>> f4c73df5
       <scope>test</scope>
     </dependency>
     <dependency>
       <groupId>org.scalacheck</groupId>
-<<<<<<< HEAD
-      <artifactId>scalacheck_${scala-short.version}</artifactId>
-=======
       <artifactId>scalacheck_2.10</artifactId>
->>>>>>> f4c73df5
       <scope>test</scope>
     </dependency>
     <dependency>
@@ -172,13 +144,8 @@
     </dependency>
   </dependencies>
   <build>
-<<<<<<< HEAD
-    <outputDirectory>target/scala-${scala-short.version}/classes</outputDirectory>
-    <testOutputDirectory>target/scala-${scala-short.version}/test-classes</testOutputDirectory>
-=======
     <outputDirectory>target/scala-2.10/classes</outputDirectory>
     <testOutputDirectory>target/scala-2.10/test-classes</testOutputDirectory>
->>>>>>> f4c73df5
     <plugins>
       <plugin>
         <groupId>org.scalatest</groupId>
