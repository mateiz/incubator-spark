/*
 * Licensed to the Apache Software Foundation (ASF) under one or more
 * contributor license agreements.  See the NOTICE file distributed with
 * this work for additional information regarding copyright ownership.
 * The ASF licenses this file to You under the Apache License, Version 2.0
 * (the "License"); you may not use this file except in compliance with
 * the License.  You may obtain a copy of the License at
 *
 *    http://www.apache.org/licenses/LICENSE-2.0
 *
 * Unless required by applicable law or agreed to in writing, software
 * distributed under the License is distributed on an "AS IS" BASIS,
 * WITHOUT WARRANTIES OR CONDITIONS OF ANY KIND, either express or implied.
 * See the License for the specific language governing permissions and
 * limitations under the License.
 */

package org.apache.spark.streaming.util

import org.apache.spark.Logging
import org.apache.spark.rdd.RDD
import org.apache.spark.streaming._
import org.apache.spark.streaming.dstream.ForEachDStream
import StreamingContext._

import scala.util.Random
import scala.collection.mutable.{SynchronizedBuffer, ArrayBuffer}
import scala.reflect.ClassTag

import java.io.{File, ObjectInputStream, IOException}
import java.util.UUID

import com.google.common.io.Files

import org.apache.commons.io.FileUtils
import org.apache.hadoop.fs.{FileUtil, FileSystem, Path}
import org.apache.hadoop.conf.Configuration


private[streaming]
object MasterFailureTest extends Logging {
  initLogging()

  @volatile var killed = false
  @volatile var killCount = 0

  def main(args: Array[String]) {
    if (args.size < 2) {
      println(
        "Usage: MasterFailureTest <local/HDFS directory> <# batches> [<batch size in milliseconds>]")
      System.exit(1)
    }
    val directory = args(0)
    val numBatches = args(1).toInt
    val batchDuration = if (args.size > 2) Milliseconds(args(2).toInt) else Seconds(1)

    println("\n\n========================= MAP TEST =========================\n\n")
    testMap(directory, numBatches, batchDuration)

    println("\n\n================= UPDATE-STATE-BY-KEY TEST =================\n\n")
    testUpdateStateByKey(directory, numBatches, batchDuration)

    println("\n\nSUCCESS\n\n")
  }

  def testMap(directory: String, numBatches: Int, batchDuration: Duration) {
    // Input: time=1 ==> [ 1 ] , time=2 ==> [ 2 ] , time=3 ==> [ 3 ] , ...
    val input = (1 to numBatches).map(_.toString).toSeq
    // Expected output: time=1 ==> [ 1 ] , time=2 ==> [ 2 ] , time=3 ==> [ 3 ] , ...
    val expectedOutput = (1 to numBatches)

    val operation = (st: DStream[String]) => st.map(_.toInt)

    // Run streaming operation with multiple master failures
    val output = testOperation(directory, batchDuration, input, operation, expectedOutput)

    logInfo("Expected output, size = " + expectedOutput.size)
    logInfo(expectedOutput.mkString("[", ",", "]"))
    logInfo("Output, size = " + output.size)
    logInfo(output.mkString("[", ",", "]"))

    // Verify whether all the values of the expected output is present
    // in the output
    assert(output.distinct.toSet == expectedOutput.toSet)
  }


  def testUpdateStateByKey(directory: String, numBatches: Int, batchDuration: Duration) {
    // Input: time=1 ==> [ a ] , time=2 ==> [ a, a ] , time=3 ==> [ a, a, a ] , ...
    val input = (1 to numBatches).map(i => (1 to i).map(_ => "a").mkString(" ")).toSeq
    // Expected output: time=1 ==> [ (a, 1) ] , time=2 ==> [ (a, 3) ] , time=3 ==> [ (a,6) ] , ...
    val expectedOutput = (1L to numBatches).map(i => (1L to i).reduce(_ + _)).map(j => ("a", j))

    val operation = (st: DStream[String]) => {
      val updateFunc = (values: Seq[Long], state: Option[Long]) => {
        Some(values.foldLeft(0L)(_ + _) + state.getOrElse(0L))
      }
      st.flatMap(_.split(" "))
        .map(x => (x, 1L))
        .updateStateByKey[Long](updateFunc)
        .checkpoint(batchDuration * 5)
    }

    // Run streaming operation with multiple master failures
    val output = testOperation(directory, batchDuration, input, operation, expectedOutput)

    logInfo("Expected output, size = " + expectedOutput.size + "\n" + expectedOutput)
    logInfo("Output, size = " + output.size + "\n" + output)

    // Verify whether all the values in the output are among the expected output values
    output.foreach(o =>
      assert(expectedOutput.contains(o), "Expected value " + o + " not found")
    )

    // Verify whether the last expected output value has been generated, there by
    // confirming that none of the inputs have been missed
    assert(output.last == expectedOutput.last)
  }

  /**
   * Tests stream operation with multiple master failures, and verifies whether the
   * final set of output values is as expected or not.
   */
  def testOperation[T: ClassTag](
    directory: String,
    batchDuration: Duration,
    input: Seq[String],
    operation: DStream[String] => DStream[T],
    expectedOutput: Seq[T]
  ): Seq[T] = {

    // Just making sure that the expected output does not have duplicates
    assert(expectedOutput.distinct.toSet == expectedOutput.toSet)

    // Setup the stream computation with the given operation
    val (ssc, checkpointDir, testDir) = setupStreams(directory, batchDuration, operation)

    // Start generating files in the a different thread
    val fileGeneratingThread = new FileGeneratingThread(input, testDir, batchDuration.milliseconds)
    fileGeneratingThread.start()

    // Run the streams and repeatedly kill it until the last expected output
    // has been generated, or until it has run for twice the expected time
    val lastExpectedOutput = expectedOutput.last
    val maxTimeToRun = expectedOutput.size * batchDuration.milliseconds * 2
    val mergedOutput = runStreams(ssc, lastExpectedOutput, maxTimeToRun)

    // Delete directories
    fileGeneratingThread.join()
    val fs = checkpointDir.getFileSystem(new Configuration())
    fs.delete(checkpointDir, true)
    fs.delete(testDir, true)
    logInfo("Finished test after " + killCount + " failures")
    mergedOutput
  }

  /**
   * Sets up the stream computation with the given operation, directory (local or HDFS),
   * and batch duration. Returns the streaming context and the directory to which
   * files should be written for testing.
   */
  private def setupStreams[T: ClassTag](
      directory: String,
      batchDuration: Duration,
      operation: DStream[String] => DStream[T]
    ): (StreamingContext, Path, Path) = {
    // Reset all state
    reset()

    // Create the directories for this test
    val uuid = UUID.randomUUID().toString
    val rootDir = new Path(directory, uuid)
    val fs = rootDir.getFileSystem(new Configuration())
    val checkpointDir = new Path(rootDir, "checkpoint")
    val testDir = new Path(rootDir, "test")
    fs.mkdirs(checkpointDir)
    fs.mkdirs(testDir)

    // Setup the streaming computation with the given operation
    var ssc = new StreamingContext("local[4]", "MasterFailureTest", batchDuration)
    ssc.checkpoint(checkpointDir.toString)
    val inputStream = ssc.textFileStream(testDir.toString)
    val operatedStream = operation(inputStream)
    val outputStream = new TestOutputStream(operatedStream)
    ssc.registerOutputStream(outputStream)
    (ssc, checkpointDir, testDir)
  }


  /**
   * Repeatedly starts and kills the streaming context until timed out or
   * the last expected output is generated. Finally, return
   */
  private def runStreams[T: ClassTag](
      ssc_ : StreamingContext,
      lastExpectedOutput: T,
      maxTimeToRun: Long
   ): Seq[T] = {

    var ssc = ssc_
    var totalTimeRan = 0L
    var isLastOutputGenerated = false
    var isTimedOut = false
    val mergedOutput = new ArrayBuffer[T]()
    val checkpointDir = ssc.checkpointDir
    var batchDuration = ssc.graph.batchDuration

    while(!isLastOutputGenerated && !isTimedOut) {
      // Get the output buffer
      val outputBuffer = ssc.graph.getOutputStreams.head.asInstanceOf[TestOutputStream[T]].output
      def output = outputBuffer.flatMap(x => x)

      // Start the thread to kill the streaming after some time
      killed = false
      val killingThread = new KillingThread(ssc, batchDuration.milliseconds * 10)
      killingThread.start()

      var timeRan = 0L
      try {
        // Start the streaming computation and let it run while ...
        // (i) StreamingContext has not been shut down yet
        // (ii) The last expected output has not been generated yet
        // (iii) Its not timed out yet
        System.clearProperty("spark.streaming.clock")
        ssc.start()
        val startTime = System.currentTimeMillis()
        while (!killed && !isLastOutputGenerated && !isTimedOut) {
          Thread.sleep(100)
          timeRan = System.currentTimeMillis() - startTime
          isLastOutputGenerated = (!output.isEmpty && output.last == lastExpectedOutput)
          isTimedOut = (timeRan + totalTimeRan > maxTimeToRun)
        }
      } catch {
        case e: Exception => logError("Error running streaming context", e)
      }
      if (killingThread.isAlive) killingThread.interrupt()
      ssc.stop()

      logInfo("Has been killed = " + killed)
      logInfo("Is last output generated = " + isLastOutputGenerated)
      logInfo("Is timed out = " + isTimedOut)

      // Verify whether the output of each batch has only one element or no element
      // and then merge the new output with all the earlier output
      mergedOutput ++= output
      totalTimeRan += timeRan
      logInfo("New output = " + output)
      logInfo("Merged output = " + mergedOutput)
      logInfo("Time ran = " + timeRan)
      logInfo("Total time ran = " + totalTimeRan)

      if (!isLastOutputGenerated && !isTimedOut) {
        val sleepTime = Random.nextInt(batchDuration.milliseconds.toInt * 10)
        logInfo(
          "\n-------------------------------------------\n" +
            "   Restarting stream computation in " + sleepTime + " ms   " +
            "\n-------------------------------------------\n"
        )
        Thread.sleep(sleepTime)
        // Recreate the streaming context from checkpoint
        ssc = new StreamingContext(checkpointDir)
      }
    }
    mergedOutput
  }

  /**
   * Verifies the output value are the same as expected. Since failures can lead to
   * a batch being processed twice, a batches output may appear more than once
   * consecutively. To avoid getting confused with those, we eliminate consecutive
   * duplicate batch outputs of values from the `output`. As a result, the
   * expected output should not have consecutive batches with the same values as output.
   */
  private def verifyOutput[T: ClassTag](output: Seq[T], expectedOutput: Seq[T]) {
    // Verify whether expected outputs do not consecutive batches with same output
    for (i <- 0 until expectedOutput.size - 1) {
      assert(expectedOutput(i) != expectedOutput(i+1),
        "Expected output has consecutive duplicate sequence of values")
    }

    // Log the output
    println("Expected output, size = " + expectedOutput.size)
    println(expectedOutput.mkString("[", ",", "]"))
    println("Output, size = " + output.size)
    println(output.mkString("[", ",", "]"))

    // Match the output with the expected output
    output.foreach(o =>
      assert(expectedOutput.contains(o), "Expected value " + o + " not found")
    )
  }

  /** Resets counter to prepare for the test */
  private def reset() {
    killed = false
    killCount = 0
  }
}

/**
 * This is a output stream just for testing. All the output is collected into a
 * ArrayBuffer. This buffer is wiped clean on being restored from checkpoint.
 */
private[streaming]
class TestOutputStream[T: ClassTag](
    parent: DStream[T],
    val output: ArrayBuffer[Seq[T]] = new ArrayBuffer[Seq[T]] with SynchronizedBuffer[Seq[T]]
  ) extends ForEachDStream[T](
    parent,
    (rdd: RDD[T], t: Time) => {
      val collected = rdd.collect()
      output += collected
    }
  ) {

  // This is to clear the output buffer every it is read from a checkpoint
  @throws(classOf[IOException])
  private def readObject(ois: ObjectInputStream) {
    ois.defaultReadObject()
    output.clear()
  }
}


/**
 * Thread to kill streaming context after a random period of time.
 */
private[streaming]
class KillingThread(ssc: StreamingContext, maxKillWaitTime: Long) extends Thread with Logging {
  initLogging()

  override def run() {
    try {
      // If it is the first killing, then allow the first checkpoint to be created
      var minKillWaitTime = if (MasterFailureTest.killCount == 0) 5000 else 2000
      val killWaitTime = minKillWaitTime + math.abs(Random.nextLong % maxKillWaitTime)
      logInfo("Kill wait time = " + killWaitTime)
      Thread.sleep(killWaitTime)
      logInfo(
        "\n---------------------------------------\n" +
          "Killing streaming context after " + killWaitTime + " ms" +
          "\n---------------------------------------\n"
      )
      if (ssc != null) {
        ssc.stop()
        MasterFailureTest.killed = true
        MasterFailureTest.killCount += 1
      }
      logInfo("Killing thread finished normally")
    } catch {
      case ie: InterruptedException => logInfo("Killing thread interrupted")
      case e: Exception => logWarning("Exception in killing thread", e)
    }

  }
}


/**
 * Thread to generate input files periodically with the desired text.
 */
private[streaming]
class FileGeneratingThread(input: Seq[String], testDir: Path, interval: Long)
  extends Thread with Logging {
  initLogging()

  override def run() {
    val localTestDir = Files.createTempDir()
    var fs = testDir.getFileSystem(new Configuration())
    val maxTries = 3
    try {
      Thread.sleep(5000) // To make sure that all the streaming context has been set up
      for (i <- 0 until input.size) {
        // Write the data to a local file and then move it to the target test directory
        val localFile = new File(localTestDir, (i+1).toString)
        val hadoopFile = new Path(testDir, (i+1).toString)
        val tempHadoopFile = new Path(testDir, ".tmp_" + (i+1).toString)
        FileUtils.writeStringToFile(localFile, input(i).toString + "\n")
        var tries = 0
<<<<<<< HEAD
        var done = false
            while (!done && tries < maxTries) {
              tries += 1
              try {
                // fs.copyFromLocalFile(new Path(localFile.toString), hadoopFile)
                fs.copyFromLocalFile(new Path(localFile.toString), tempHadoopFile)
                fs.rename(tempHadoopFile, hadoopFile)
            done = true
          } catch {
            case ioe: IOException => {
                  fs = testDir.getFileSystem(new Configuration())
                  logWarning("Attempt " + tries + " at generating file " + hadoopFile + " failed.", ioe)
            }
          }
        }
    if (!done)
=======
	var done = false
        while (!done && tries < maxTries) {
          tries += 1
          try {
            // fs.copyFromLocalFile(new Path(localFile.toString), hadoopFile)
            fs.copyFromLocalFile(new Path(localFile.toString), tempHadoopFile)
            fs.rename(tempHadoopFile, hadoopFile)
	    done = true
	  } catch {
	    case ioe: IOException => {
              fs = testDir.getFileSystem(new Configuration())
              logWarning("Attempt " + tries + " at generating file " + hadoopFile + " failed.", ioe)
	    }
	  }
        }
	if (!done)
>>>>>>> 9a52ab9a
          logError("Could not generate file " + hadoopFile)
        else
          logInfo("Generated file " + hadoopFile + " at " + System.currentTimeMillis)
        Thread.sleep(interval)
        localFile.delete()
      }
      logInfo("File generating thread finished normally")
    } catch {
      case ie: InterruptedException => logInfo("File generating thread interrupted")
      case e: Exception => logWarning("File generating in killing thread", e)
    } finally {
      fs.close()
    }
  }
}<|MERGE_RESOLUTION|>--- conflicted
+++ resolved
@@ -377,7 +377,6 @@
         val tempHadoopFile = new Path(testDir, ".tmp_" + (i+1).toString)
         FileUtils.writeStringToFile(localFile, input(i).toString + "\n")
         var tries = 0
-<<<<<<< HEAD
         var done = false
             while (!done && tries < maxTries) {
               tries += 1
@@ -394,24 +393,6 @@
           }
         }
     if (!done)
-=======
-	var done = false
-        while (!done && tries < maxTries) {
-          tries += 1
-          try {
-            // fs.copyFromLocalFile(new Path(localFile.toString), hadoopFile)
-            fs.copyFromLocalFile(new Path(localFile.toString), tempHadoopFile)
-            fs.rename(tempHadoopFile, hadoopFile)
-	    done = true
-	  } catch {
-	    case ioe: IOException => {
-              fs = testDir.getFileSystem(new Configuration())
-              logWarning("Attempt " + tries + " at generating file " + hadoopFile + " failed.", ioe)
-	    }
-	  }
-        }
-	if (!done)
->>>>>>> 9a52ab9a
           logError("Could not generate file " + hadoopFile)
         else
           logInfo("Generated file " + hadoopFile + " at " + System.currentTimeMillis)
