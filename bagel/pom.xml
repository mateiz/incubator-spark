<?xml version="1.0" encoding="UTF-8"?>
<!--
  ~ Licensed to the Apache Software Foundation (ASF) under one or more
  ~ contributor license agreements.  See the NOTICE file distributed with
  ~ this work for additional information regarding copyright ownership.
  ~ The ASF licenses this file to You under the Apache License, Version 2.0
  ~ (the "License"); you may not use this file except in compliance with
  ~ the License.  You may obtain a copy of the License at
  ~
  ~    http://www.apache.org/licenses/LICENSE-2.0
  ~
  ~ Unless required by applicable law or agreed to in writing, software
  ~ distributed under the License is distributed on an "AS IS" BASIS,
  ~ WITHOUT WARRANTIES OR CONDITIONS OF ANY KIND, either express or implied.
  ~ See the License for the specific language governing permissions and
  ~ limitations under the License.
  -->

<project xmlns="http://maven.apache.org/POM/4.0.0" xmlns:xsi="http://www.w3.org/2001/XMLSchema-instance" xsi:schemaLocation="http://maven.apache.org/POM/4.0.0 http://maven.apache.org/xsd/maven-4.0.0.xsd">
  <modelVersion>4.0.0</modelVersion>
  <parent>
    <groupId>org.apache.spark</groupId>
    <artifactId>spark-parent</artifactId>
    <version>0.9.0-incubating-SNAPSHOT</version>
    <relativePath>../pom.xml</relativePath>
  </parent>

  <groupId>org.apache.spark</groupId>
<<<<<<< HEAD
  <artifactId>spark-bagel_${scala-short.version}</artifactId>
=======
  <artifactId>spark-bagel_2.10</artifactId>
>>>>>>> f4c73df5
  <packaging>jar</packaging>
  <name>Spark Project Bagel</name>
  <url>http://spark.incubator.apache.org/</url>

  <dependencies>
    <dependency>
      <groupId>org.apache.spark</groupId>
<<<<<<< HEAD
      <artifactId>spark-core_${scala-short.version}</artifactId>
=======
      <artifactId>spark-core_2.10</artifactId>
>>>>>>> f4c73df5
      <version>${project.version}</version>
    </dependency>
    <dependency>
      <groupId>org.eclipse.jetty</groupId>
      <artifactId>jetty-server</artifactId>
    </dependency>
    <dependency>
      <groupId>org.scalatest</groupId>
<<<<<<< HEAD
      <artifactId>scalatest_${scala-short.version}</artifactId>
=======
      <artifactId>scalatest_2.10</artifactId>
>>>>>>> f4c73df5
      <scope>test</scope>
    </dependency>
    <dependency>
      <groupId>org.scalacheck</groupId>
<<<<<<< HEAD
      <artifactId>scalacheck_${scala-short.version}</artifactId>
=======
      <artifactId>scalacheck_2.10</artifactId>
>>>>>>> f4c73df5
      <scope>test</scope>
    </dependency>
  </dependencies>
  <build>
<<<<<<< HEAD
    <outputDirectory>target/scala-${scala-short.version}/classes</outputDirectory>
    <testOutputDirectory>target/scala-${scala-short.version}/test-classes</testOutputDirectory>
=======
    <outputDirectory>target/scala-2.10/classes</outputDirectory>
    <testOutputDirectory>target/scala-2.10/test-classes</testOutputDirectory>
>>>>>>> f4c73df5
    <plugins>
      <plugin>
        <groupId>org.scalatest</groupId>
        <artifactId>scalatest-maven-plugin</artifactId>
      </plugin>
    </plugins>
  </build>
</project><|MERGE_RESOLUTION|>--- conflicted
+++ resolved
@@ -26,11 +26,7 @@
   </parent>
 
   <groupId>org.apache.spark</groupId>
-<<<<<<< HEAD
-  <artifactId>spark-bagel_${scala-short.version}</artifactId>
-=======
   <artifactId>spark-bagel_2.10</artifactId>
->>>>>>> f4c73df5
   <packaging>jar</packaging>
   <name>Spark Project Bagel</name>
   <url>http://spark.incubator.apache.org/</url>
@@ -38,11 +34,7 @@
   <dependencies>
     <dependency>
       <groupId>org.apache.spark</groupId>
-<<<<<<< HEAD
-      <artifactId>spark-core_${scala-short.version}</artifactId>
-=======
       <artifactId>spark-core_2.10</artifactId>
->>>>>>> f4c73df5
       <version>${project.version}</version>
     </dependency>
     <dependency>
@@ -51,31 +43,18 @@
     </dependency>
     <dependency>
       <groupId>org.scalatest</groupId>
-<<<<<<< HEAD
-      <artifactId>scalatest_${scala-short.version}</artifactId>
-=======
       <artifactId>scalatest_2.10</artifactId>
->>>>>>> f4c73df5
       <scope>test</scope>
     </dependency>
     <dependency>
       <groupId>org.scalacheck</groupId>
-<<<<<<< HEAD
-      <artifactId>scalacheck_${scala-short.version}</artifactId>
-=======
       <artifactId>scalacheck_2.10</artifactId>
->>>>>>> f4c73df5
       <scope>test</scope>
     </dependency>
   </dependencies>
   <build>
-<<<<<<< HEAD
-    <outputDirectory>target/scala-${scala-short.version}/classes</outputDirectory>
-    <testOutputDirectory>target/scala-${scala-short.version}/test-classes</testOutputDirectory>
-=======
     <outputDirectory>target/scala-2.10/classes</outputDirectory>
     <testOutputDirectory>target/scala-2.10/test-classes</testOutputDirectory>
->>>>>>> f4c73df5
     <plugins>
       <plugin>
         <groupId>org.scalatest</groupId>
