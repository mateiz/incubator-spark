/*
 * Licensed to the Apache Software Foundation (ASF) under one or more
 * contributor license agreements.  See the NOTICE file distributed with
 * this work for additional information regarding copyright ownership.
 * The ASF licenses this file to You under the Apache License, Version 2.0
 * (the "License"); you may not use this file except in compliance with
 * the License.  You may obtain a copy of the License at
 *
 *    http://www.apache.org/licenses/LICENSE-2.0
 *
 * Unless required by applicable law or agreed to in writing, software
 * distributed under the License is distributed on an "AS IS" BASIS,
 * WITHOUT WARRANTIES OR CONDITIONS OF ANY KIND, either express or implied.
 * See the License for the specific language governing permissions and
 * limitations under the License.
 */

package org.apache.spark.rdd

<<<<<<< HEAD
import org.apache.spark.{RangePartitioner, Logging}
import scala.reflect.ClassTag
=======
import scala.reflect.ClassTag

import org.apache.spark.{Logging, RangePartitioner}
>>>>>>> f4c73df5

/**
 * Extra functions available on RDDs of (key, value) pairs where the key is sortable through
 * an implicit conversion. Import `org.apache.spark.SparkContext._` at the top of your program to
 * use these functions. They will work with any key type that has a `scala.math.Ordered`
 * implementation.
 */
class OrderedRDDFunctions[K <% Ordered[K]: ClassTag,
                          V: ClassTag,
                          P <: Product2[K, V] : ClassTag](
    self: RDD[P])
  extends Logging with Serializable {

  /**
   * Sort the RDD by key, so that each partition contains a sorted range of the elements. Calling
   * `collect` or `save` on the resulting RDD will return or output an ordered list of records
   * (in the `save` case, they will be written to multiple `part-X` files in the filesystem, in
   * order of the keys).
   */
  def sortByKey(ascending: Boolean = true, numPartitions: Int = self.partitions.size): RDD[P] = {
    val part = new RangePartitioner(numPartitions, self, ascending)
    val shuffled = new ShuffledRDD[K, V, P](self, part)
    shuffled.mapPartitions(iter => {
      val buf = iter.toArray
      if (ascending) {
        buf.sortWith((x, y) => x._1 < y._1).iterator
      } else {
        buf.sortWith((x, y) => x._1 > y._1).iterator
      }
    }, preservesPartitioning = true)
  }
}<|MERGE_RESOLUTION|>--- conflicted
+++ resolved
@@ -17,14 +17,9 @@
 
 package org.apache.spark.rdd
 
-<<<<<<< HEAD
-import org.apache.spark.{RangePartitioner, Logging}
-import scala.reflect.ClassTag
-=======
 import scala.reflect.ClassTag
 
 import org.apache.spark.{Logging, RangePartitioner}
->>>>>>> f4c73df5
 
 /**
  * Extra functions available on RDDs of (key, value) pairs where the key is sortable through
