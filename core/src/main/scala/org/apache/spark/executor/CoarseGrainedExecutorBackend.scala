/*
 * Licensed to the Apache Software Foundation (ASF) under one or more
 * contributor license agreements.  See the NOTICE file distributed with
 * this work for additional information regarding copyright ownership.
 * The ASF licenses this file to You under the Apache License, Version 2.0
 * (the "License"); you may not use this file except in compliance with
 * the License.  You may obtain a copy of the License at
 *
 *    http://www.apache.org/licenses/LICENSE-2.0
 *
 * Unless required by applicable law or agreed to in writing, software
 * distributed under the License is distributed on an "AS IS" BASIS,
 * WITHOUT WARRANTIES OR CONDITIONS OF ANY KIND, either express or implied.
 * See the License for the specific language governing permissions and
 * limitations under the License.
 */

package org.apache.spark.executor

import java.nio.ByteBuffer

import akka.actor._
import akka.remote._

import org.apache.spark.Logging
import org.apache.spark.TaskState.TaskState
import org.apache.spark.scheduler.cluster.CoarseGrainedClusterMessages._
import org.apache.spark.util.{Utils, AkkaUtils}

private[spark] class CoarseGrainedExecutorBackend(
    driverUrl: String,
    executorId: String,
    hostPort: String,
    cores: Int)
  extends Actor
  with ExecutorBackend
  with Logging {

  Utils.checkHostPort(hostPort, "Expected hostport")

  var executor: Executor = null
  var driver: ActorSelection = null

  override def preStart() {
    logInfo("Connecting to driver: " + driverUrl)
    driver = context.actorSelection(driverUrl)
    driver ! RegisterExecutor(executorId, hostPort, cores)
    context.system.eventStream.subscribe(self, classOf[RemotingLifecycleEvent])
  }

  override def receive = {
    case RegisteredExecutor(sparkConfig) =>
      logInfo("Successfully registered with driver")
      logInfo("Configuration: \n" + sparkConfig.root.render)
      // Make this host instead of hostPort ?
      executor = new Executor(executorId, Utils.parseHostPort(hostPort)._1, sparkConfig)

    case RegisterExecutorFailed(message) =>
      logError("Slave registration failed: " + message)
      System.exit(1)

    case LaunchTask(taskDesc) =>
      logInfo("Got assigned task " + taskDesc.taskId)
      if (executor == null) {
        logError("Received LaunchTask command but executor was null")
        System.exit(1)
      } else {
        executor.launchTask(this, taskDesc.taskId, taskDesc.serializedTask)
      }

    case KillTask(taskId, _) =>
      if (executor == null) {
        logError("Received KillTask command but executor was null")
        System.exit(1)
      } else {
        executor.killTask(taskId)
      }

    case x: DisassociatedEvent =>
      logError(s"Driver $x disassociated! Shutting down.")
      System.exit(1)

    case StopExecutor =>
      logInfo("Driver commanded a shutdown")
      context.stop(self)
      context.system.shutdown()
  }

  override def statusUpdate(taskId: Long, state: TaskState, data: ByteBuffer) {
    driver ! StatusUpdate(executorId, taskId, state, data)
  }
}

private[spark] object CoarseGrainedExecutorBackend {
  def run(driverUrl: String, executorId: String, hostname: String, cores: Int) {
    // Debug code
    Utils.checkHost(hostname)

    // Create a new ActorSystem to run the backend, because we can't create a SparkEnv / Executor
    // before getting started with all our system properties, etc
    val (actorSystem, boundPort) = AkkaUtils.createActorSystem("sparkExecutor", hostname, 0)
    // set it
    val sparkHostPort = hostname + ":" + boundPort
<<<<<<< HEAD
    System.setProperty("spark.hostPort", sparkHostPort)
    actorSystem.actorOf(
      Props(classOf[CoarseGrainedExecutorBackend], driverUrl, executorId, sparkHostPort, cores),
=======
    val actor = actorSystem.actorOf(
      Props(new CoarseGrainedExecutorBackend(driverUrl, executorId, sparkHostPort, cores)),
>>>>>>> 9a52ab9a
      name = "Executor")
    actorSystem.awaitTermination()
  }

  def main(args: Array[String]) {
    if (args.length < 4) {
      //the reason we allow the last appid argument is to make it easy to kill rogue executors
      System.err.println(
        "Usage: CoarseGrainedExecutorBackend <driverUrl> <executorId> <hostname> <cores> " +
        "[<appid>]")
      System.exit(1)
    }
    run(args(0), args(1), args(2), args(3).toInt)
  }
}<|MERGE_RESOLUTION|>--- conflicted
+++ resolved
@@ -101,14 +101,8 @@
     val (actorSystem, boundPort) = AkkaUtils.createActorSystem("sparkExecutor", hostname, 0)
     // set it
     val sparkHostPort = hostname + ":" + boundPort
-<<<<<<< HEAD
-    System.setProperty("spark.hostPort", sparkHostPort)
     actorSystem.actorOf(
       Props(classOf[CoarseGrainedExecutorBackend], driverUrl, executorId, sparkHostPort, cores),
-=======
-    val actor = actorSystem.actorOf(
-      Props(new CoarseGrainedExecutorBackend(driverUrl, executorId, sparkHostPort, cores)),
->>>>>>> 9a52ab9a
       name = "Executor")
     actorSystem.awaitTermination()
   }
