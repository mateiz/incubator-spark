--- conflicted
+++ resolved
@@ -25,12 +25,8 @@
 import org.apache.spark.{SparkEnv, Logging}
 import org.apache.spark.TaskState.TaskState
 import org.apache.spark.scheduler.cluster.CoarseGrainedClusterMessages._
-<<<<<<< HEAD
 import org.apache.spark.util.{ConfigUtils, Utils, AkkaUtils}
 import com.typesafe.config.ConfigFactory
-=======
-import org.apache.spark.util.{Utils, AkkaUtils}
->>>>>>> f4c73df5
 
 private[spark] class CoarseGrainedExecutorBackend(
     driverUrl: String,
@@ -104,17 +100,10 @@
     // Create a new ActorSystem to run the backend, because we can't create a SparkEnv / Executor
     // before getting started with all our system properties, etc
     val (actorSystem, boundPort) = AkkaUtils.createActorSystem("sparkExecutor", hostname, 0,
-<<<<<<< HEAD
-    new SparkEnv.Settings(ConfigFactory.empty()))
+      new SparkEnv.Settings(ConfigFactory.empty()), indestructible = true)
 
     // set it
     val sparkHostPort = hostname + ":" + boundPort
-=======
-      indestructible = true)
-    // set it
-    val sparkHostPort = hostname + ":" + boundPort
-    System.setProperty("spark.hostPort", sparkHostPort)
->>>>>>> f4c73df5
     actorSystem.actorOf(
       Props(classOf[CoarseGrainedExecutorBackend], driverUrl, executorId, sparkHostPort, cores),
       name = "Executor")
