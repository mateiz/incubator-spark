--- conflicted
+++ resolved
@@ -64,15 +64,9 @@
   val settings = Try(blockManager.settings).getOrElse(ConfigUtils.settings) // relevant for testing only.
   // Turning off shuffle file consolidation causes all shuffle Blocks to get their own file.
   // TODO: Remove this once the shuffle file consolidation feature is stable.
-<<<<<<< HEAD
+
   val consolidateShuffleFiles = settings.consolidateShuffleFiles
   private val bufferSize = settings.shuffleBufferSize * 1024
-=======
-  val consolidateShuffleFiles =
-    System.getProperty("spark.shuffle.consolidateFiles", "false").toBoolean
-
-  private val bufferSize = System.getProperty("spark.shuffle.file.buffer.kb", "100").toInt * 1024
->>>>>>> f4c73df5
 
   /**
    * Contains all the state related to a particular shuffle. This includes a pool of unused
