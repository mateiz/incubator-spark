--- conflicted
+++ resolved
@@ -410,34 +410,6 @@
   }
 
   /**
-<<<<<<< HEAD
-   * Get block from remote block managers as serialized bytes.
-   */
-   def getRemoteBytes(blockId: String): Option[ByteBuffer] = {
-     // TODO: As with getLocalBytes, this is very similar to getRemote and perhaps should be
-     // refactored.
-     if (blockId == null) {
-       throw new IllegalArgumentException("Block Id is null")
-     }
-     logDebug("Getting remote block " + blockId + " as bytes")
-
-     val locations = master.getLocations(blockId)
-     for (loc <- locations) {
-       logDebug("Getting remote block " + blockId + " from " + loc)
-       val data = BlockManagerWorker.syncGetBlock(
-         GetBlock(blockId), ConnectionManagerId(loc.host, loc.port))
-       if (data != null) {
-         return Some(data)
-       }
-       logDebug("The value of block " + blockId + " is null")
-     }
-     logDebug("Block " + blockId + " not found")
-     return None
-   }
-
-  /**
-=======
->>>>>>> 1a4cfbea
    * Get a block from the block manager (either local or remote).
    */
   def get(blockId: BlockId): Option[Iterator[Any]] = {
