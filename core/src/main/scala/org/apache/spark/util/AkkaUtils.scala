--- conflicted
+++ resolved
@@ -17,16 +17,13 @@
 
 package org.apache.spark.util
 
+import scala.concurrent.Await
+import scala.concurrent.duration._
+
 import akka.actor.{ActorSystem, ExtendedActorSystem}
-<<<<<<< HEAD
-import com.typesafe.config.ConfigFactory
-import scala.concurrent.duration._
-import scala.concurrent.Await
-=======
+import akka.remote.RemoteActorRefProvider
+
 import com.typesafe.config.{Config, ConfigFactory}
-import akka.util.duration._
->>>>>>> 9a52ab9a
-import akka.remote.RemoteActorRefProvider
 
 /**
  * Various utility classes for working with Akka.
@@ -40,16 +37,13 @@
    * Note: the `name` parameter is important, as even if a client sends a message to right
    * host + port, if the system name is incorrect, Akka will drop the message.
    */
-<<<<<<< HEAD
-  def createActorSystem(name: String, host: String, port: Int): (ActorSystem, Int) = {
-    val akkaThreads   = System.getProperty("spark.akka.threads", "4").toInt
-    val akkaBatchSize = System.getProperty("spark.akka.batchSize", "15").toInt
-
-    val akkaTimeout = System.getProperty("spark.akka.timeout", "100").toInt
-
-    val akkaFrameSize = System.getProperty("spark.akka.frameSize", "10").toInt
-    val lifecycleEvents = if (System.getProperty("spark.akka.logLifecycleEvents", "false").toBoolean) "on" else "off"
-
+  def createActorSystem(name: String, host: String, port: Int, 
+    config: Config = ConfigUtils.loadConfig()): (ActorSystem, Int) = {
+    val akkaThreads = config.getInt("spark.akka.threads")
+    val akkaBatchSize = config.getInt("spark.akka.batchSize")
+    val akkaTimeout = config.getInt("spark.akka.timeout")
+    val akkaFrameSize = config.getInt("spark.akka.frameSize")
+    val lifecycleEvents = if (config.getBoolean("spark.akka.logLifecycleEvents")) "on" else "off"
     val akkaHeartBeatPauses = System.getProperty("spark.akka.heartbeat.pauses", "600").toInt
     val akkaFailureDetector =
       System.getProperty("spark.akka.failure-detector.threshold", "300.0").toDouble
@@ -75,36 +69,7 @@
       |akka.actor.default-dispatcher.throughput = $akkaBatchSize
       |akka.remote.log-remote-lifecycle-events = $lifecycleEvents
       """.stripMargin)
-=======
-  def createActorSystem(name: String, host: String, port: Int,
-                        config: Config = ConfigUtils.loadConfig()): (ActorSystem, Int) = {
-    val akkaThreads = config.getInt("spark.akka.threads")
-    val akkaBatchSize = config.getInt("spark.akka.batchSize")
-    val akkaTimeout = config.getInt("spark.akka.timeout")
-    val akkaFrameSize = config.getInt("spark.akka.frameSize")
-    val lifecycleEvents = if (config.getBoolean("spark.akka.logLifecycleEvents")) "on" else "off"
-    // 10 seconds is the default akka timeout, but in a cluster, we need higher by default.
-    val akkaWriteTimeout = config.getInt("spark.akka.writeTimeout")
-
-    val akkaConf = ConfigFactory.parseString("""
-      akka.daemonic = on
-      akka.event-handlers = ["akka.event.slf4j.Slf4jEventHandler"]
-      akka.stdout-loglevel = "ERROR"
-      akka.actor.provider = "akka.remote.RemoteActorRefProvider"
-      akka.remote.transport = "akka.remote.netty.NettyRemoteTransport"
-      akka.remote.netty.hostname = "%s"
-      akka.remote.netty.port = %d
-      akka.remote.netty.connection-timeout = %ds
-      akka.remote.netty.message-frame-size = %d MiB
-      akka.remote.netty.execution-pool-size = %d
-      akka.actor.default-dispatcher.throughput = %d
-      akka.remote.log-remote-lifecycle-events = %s
-      akka.remote.netty.write-timeout = %ds
-      """.format(host, port, akkaTimeout, akkaFrameSize, akkaThreads, akkaBatchSize,
-        lifecycleEvents, akkaWriteTimeout)).withFallback(config)
->>>>>>> 9a52ab9a
-
-    val actorSystem = ActorSystem(name, akkaConf)
+    val actorSystem = ActorSystem(name, akkaConf.withFallback(config))
 
     val provider = actorSystem.asInstanceOf[ExtendedActorSystem].provider
     val boundPort = provider.getDefaultAddress.port.get
