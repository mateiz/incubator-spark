/*
 * Licensed to the Apache Software Foundation (ASF) under one or more
 * contributor license agreements.  See the NOTICE file distributed with
 * this work for additional information regarding copyright ownership.
 * The ASF licenses this file to You under the Apache License, Version 2.0
 * (the "License"); you may not use this file except in compliance with
 * the License.  You may obtain a copy of the License at
 *
 *    http://www.apache.org/licenses/LICENSE-2.0
 *
 * Unless required by applicable law or agreed to in writing, software
 * distributed under the License is distributed on an "AS IS" BASIS,
 * WITHOUT WARRANTIES OR CONDITIONS OF ANY KIND, either express or implied.
 * See the License for the specific language governing permissions and
 * limitations under the License.
 */

package org.apache.spark.scheduler.cluster.mesos

import java.io.File
import java.util.{ArrayList => JArrayList, List => JList}
import java.util.Collections

import scala.collection.mutable.{ArrayBuffer, HashMap, HashSet}
import scala.collection.JavaConversions._

import com.google.protobuf.ByteString
import org.apache.mesos.{Scheduler => MScheduler}
import org.apache.mesos._
import org.apache.mesos.Protos.{TaskInfo => MesosTaskInfo, TaskState => MesosTaskState, _}

import org.apache.spark.{SparkException, Logging, SparkContext, TaskState}
import org.apache.spark.scheduler.cluster.{ClusterScheduler, CoarseGrainedSchedulerBackend}

/**
 * A SchedulerBackend that runs tasks on Mesos, but uses "coarse-grained" tasks, where it holds
 * onto each Mesos node for the duration of the Spark job instead of relinquishing cores whenever
 * a task is done. It launches Spark tasks within the coarse-grained Mesos tasks using the
 * CoarseGrainedSchedulerBackend mechanism. This class is useful for lower and more predictable
 * latency.
 *
 * Unfortunately this has a bit of duplication from MesosSchedulerBackend, but it seems hard to
 * remove this.
 */
private[spark] class CoarseMesosSchedulerBackend(
    scheduler: ClusterScheduler,
    sc: SparkContext,
    master: String,
    appName: String)
  extends CoarseGrainedSchedulerBackend(scheduler, sc.env.actorSystem)
  with MScheduler
  with Logging {

  val MAX_SLAVE_FAILURES = 2     // Blacklist a slave after this many failures

  // Lock used to wait for scheduler to be registered
  var isRegistered = false
  val registeredLock = new Object()

  // Driver for talking to Mesos
  var driver: SchedulerDriver = null

  // Maximum number of cores to acquire (TODO: we'll need more flexible controls here)
  val maxCores = System.getProperty("spark.cores.max", Int.MaxValue.toString).toInt

  // Cores we have acquired with each Mesos task ID
  val coresByTaskId = new HashMap[Int, Int]
  var totalCoresAcquired = 0

  val slaveIdsWithExecutors = new HashSet[String]

  val taskIdToSlaveId = new HashMap[Int, String]
  val failuresBySlaveId = new HashMap[String, Int] // How many times tasks on each slave failed

  val sparkHome = sc.getSparkHome().getOrElse(throw new SparkException(
    "Spark home is not set; set it through the spark.home system " +
    "property, the SPARK_HOME environment variable or the SparkContext constructor"))

  val extraCoresPerSlave = System.getProperty("spark.mesos.extra.cores", "0").toInt

  var nextMesosTaskId = 0

  def newMesosTaskId(): Int = {
    val id = nextMesosTaskId
    nextMesosTaskId += 1
    id
  }

  override def start() {
    super.start()

    synchronized {
      new Thread("CoarseMesosSchedulerBackend driver") {
        setDaemon(true)
        override def run() {
          val scheduler = CoarseMesosSchedulerBackend.this
          val fwInfo = FrameworkInfo.newBuilder().setUser("").setName(appName).build()
          driver = new MesosSchedulerDriver(scheduler, fwInfo, master)
          try { {
            val ret = driver.run()
            logInfo("driver.run() returned with code " + ret)
          }
          } catch {
            case e: Exception => logError("driver.run() failed", e)
          }
        }
      }.start()

      waitForRegister()
    }
  }

  def createCommand(offer: Offer, numCores: Int): CommandInfo = {
    val environment = Environment.newBuilder()
    sc.executorEnvs.foreach { case (key, value) =>
      environment.addVariables(Environment.Variable.newBuilder()
        .setName(key)
        .setValue(value)
        .build())
    }
    val command = CommandInfo.newBuilder()
      .setEnvironment(environment)
    val (driverHost, driverPort) = sc.getDriverHostAndPort
    val driverUrl = "akka://spark@%s:%s/user/%s".format(
<<<<<<< HEAD
      driverHost, driverPort,
      StandaloneSchedulerBackend.ACTOR_NAME)
=======
      System.getProperty("spark.driver.host"),
      System.getProperty("spark.driver.port"),
      CoarseGrainedSchedulerBackend.ACTOR_NAME)
>>>>>>> 1a4cfbea
    val uri = System.getProperty("spark.executor.uri")
    if (uri == null) {
      val runScript = new File(sparkHome, "spark-class").getCanonicalPath
      command.setValue(
        "\"%s\" org.apache.spark.executor.CoarseGrainedExecutorBackend %s %s %s %d".format(
          runScript, driverUrl, offer.getSlaveId.getValue, offer.getHostname, numCores))
    } else {
      // Grab everything to the first '.'. We'll use that and '*' to
      // glob the directory "correctly".
      val basename = uri.split('/').last.split('.').head
      command.setValue(
        "cd %s*; ./spark-class org.apache.spark.executor.CoarseGrainedExecutorBackend %s %s %s %d"
          .format(basename, driverUrl, offer.getSlaveId.getValue, offer.getHostname, numCores))
      command.addUris(CommandInfo.URI.newBuilder().setValue(uri))
    }
    return command.build()
  }

  override def offerRescinded(d: SchedulerDriver, o: OfferID) {}

  override def registered(d: SchedulerDriver, frameworkId: FrameworkID, masterInfo: MasterInfo) {
    logInfo("Registered as framework ID " + frameworkId.getValue)
    registeredLock.synchronized {
      isRegistered = true
      registeredLock.notifyAll()
    }
  }

  def waitForRegister() {
    registeredLock.synchronized {
      while (!isRegistered) {
        registeredLock.wait()
      }
    }
  }

  override def disconnected(d: SchedulerDriver) {}

  override def reregistered(d: SchedulerDriver, masterInfo: MasterInfo) {}

  /**
   * Method called by Mesos to offer resources on slaves. We respond by launching an executor,
   * unless we've already launched more than we wanted to.
   */
  override def resourceOffers(d: SchedulerDriver, offers: JList[Offer]) {
    synchronized {
      val filters = Filters.newBuilder().setRefuseSeconds(-1).build()

      for (offer <- offers) {
        val slaveId = offer.getSlaveId.toString
        val mem = getResource(offer.getResourcesList, "mem")
        val cpus = getResource(offer.getResourcesList, "cpus").toInt
        if (totalCoresAcquired < maxCores && mem >= executorMemory && cpus >= 1 &&
            failuresBySlaveId.getOrElse(slaveId, 0) < MAX_SLAVE_FAILURES &&
            !slaveIdsWithExecutors.contains(slaveId)) {
          // Launch an executor on the slave
          val cpusToUse = math.min(cpus, maxCores - totalCoresAcquired)
          totalCoresAcquired += cpusToUse
          val taskId = newMesosTaskId()
          taskIdToSlaveId(taskId) = slaveId
          slaveIdsWithExecutors += slaveId
          coresByTaskId(taskId) = cpusToUse
          val task = MesosTaskInfo.newBuilder()
            .setTaskId(TaskID.newBuilder().setValue(taskId.toString).build())
            .setSlaveId(offer.getSlaveId)
            .setCommand(createCommand(offer, cpusToUse + extraCoresPerSlave))
            .setName("Task " + taskId)
            .addResources(createResource("cpus", cpusToUse))
            .addResources(createResource("mem", executorMemory))
            .build()
          d.launchTasks(offer.getId, Collections.singletonList(task), filters)
        } else {
          // Filter it out
          d.launchTasks(offer.getId, Collections.emptyList[MesosTaskInfo](), filters)
        }
      }
    }
  }

  /** Helper function to pull out a resource from a Mesos Resources protobuf */
  private def getResource(res: JList[Resource], name: String): Double = {
    for (r <- res if r.getName == name) {
      return r.getScalar.getValue
    }
    // If we reached here, no resource with the required name was present
    throw new IllegalArgumentException("No resource called " + name + " in " + res)
  }

  /** Build a Mesos resource protobuf object */
  private def createResource(resourceName: String, quantity: Double): Protos.Resource = {
    Resource.newBuilder()
      .setName(resourceName)
      .setType(Value.Type.SCALAR)
      .setScalar(Value.Scalar.newBuilder().setValue(quantity).build())
      .build()
  }

  /** Check whether a Mesos task state represents a finished task */
  private def isFinished(state: MesosTaskState) = {
    state == MesosTaskState.TASK_FINISHED ||
      state == MesosTaskState.TASK_FAILED ||
      state == MesosTaskState.TASK_KILLED ||
      state == MesosTaskState.TASK_LOST
  }

  override def statusUpdate(d: SchedulerDriver, status: TaskStatus) {
    val taskId = status.getTaskId.getValue.toInt
    val state = status.getState
    logInfo("Mesos task " + taskId + " is now " + state)
    synchronized {
      if (isFinished(state)) {
        val slaveId = taskIdToSlaveId(taskId)
        slaveIdsWithExecutors -= slaveId
        taskIdToSlaveId -= taskId
        // Remove the cores we have remembered for this task, if it's in the hashmap
        for (cores <- coresByTaskId.get(taskId)) {
          totalCoresAcquired -= cores
          coresByTaskId -= taskId
        }
        // If it was a failure, mark the slave as failed for blacklisting purposes
        if (state == MesosTaskState.TASK_FAILED || state == MesosTaskState.TASK_LOST) {
          failuresBySlaveId(slaveId) = failuresBySlaveId.getOrElse(slaveId, 0) + 1
          if (failuresBySlaveId(slaveId) >= MAX_SLAVE_FAILURES) {
            logInfo("Blacklisting Mesos slave " + slaveId + " due to too many failures; " +
                "is Spark installed on it?")
          }
        }
        driver.reviveOffers() // In case we'd rejected everything before but have now lost a node
      }
    }
  }

  override def error(d: SchedulerDriver, message: String) {
    logError("Mesos error: " + message)
    scheduler.error(message)
  }

  override def stop() {
    super.stop()
    if (driver != null) {
      driver.stop()
    }
  }

  override def frameworkMessage(d: SchedulerDriver, e: ExecutorID, s: SlaveID, b: Array[Byte]) {}

  override def slaveLost(d: SchedulerDriver, slaveId: SlaveID) {
    logInfo("Mesos slave lost: " + slaveId.getValue)
    synchronized {
      if (slaveIdsWithExecutors.contains(slaveId.getValue)) {
        // Note that the slave ID corresponds to the executor ID on that slave
        slaveIdsWithExecutors -= slaveId.getValue
        removeExecutor(slaveId.getValue, "Mesos slave lost")
      }
    }
  }

  override def executorLost(d: SchedulerDriver, e: ExecutorID, s: SlaveID, status: Int) {
    logInfo("Executor lost: %s, marking slave %s as lost".format(e.getValue, s.getValue))
    slaveLost(d, s)
  }
}<|MERGE_RESOLUTION|>--- conflicted
+++ resolved
@@ -122,14 +122,8 @@
       .setEnvironment(environment)
     val (driverHost, driverPort) = sc.getDriverHostAndPort
     val driverUrl = "akka://spark@%s:%s/user/%s".format(
-<<<<<<< HEAD
       driverHost, driverPort,
-      StandaloneSchedulerBackend.ACTOR_NAME)
-=======
-      System.getProperty("spark.driver.host"),
-      System.getProperty("spark.driver.port"),
       CoarseGrainedSchedulerBackend.ACTOR_NAME)
->>>>>>> 1a4cfbea
     val uri = System.getProperty("spark.executor.uri")
     if (uri == null) {
       val runScript = new File(sparkHome, "spark-class").getCanonicalPath
