--- conflicted
+++ resolved
@@ -27,21 +27,13 @@
 import akka.actor._
 import akka.remote.{ DisassociatedEvent, RemotingLifecycleEvent}
 
-<<<<<<< HEAD
 import org.apache.spark.{SparkEnv, SparkException, Logging}
-=======
-import org.apache.spark.{SparkException, Logging}
->>>>>>> f4c73df5
 import org.apache.spark.deploy.{ExecutorDescription, ExecutorState}
 import org.apache.spark.deploy.DeployMessages._
 import org.apache.spark.deploy.master.Master
 import org.apache.spark.deploy.worker.ui.WorkerWebUI
 import org.apache.spark.metrics.MetricsSystem
-<<<<<<< HEAD
 import org.apache.spark.util.{ConfigUtils, Utils, AkkaUtils}
-=======
-import org.apache.spark.util.{Utils, AkkaUtils}
->>>>>>> f4c73df5
 import org.apache.spark.deploy.DeployMessages.WorkerStateResponse
 import org.apache.spark.deploy.DeployMessages.RegisterWorkerFailed
 import org.apache.spark.deploy.DeployMessages.KillExecutor
@@ -147,15 +139,10 @@
       activeMasterWebUiUrl = uiUrl
       master = context.actorSelection(Master.toAkkaUrl(activeMasterUrl))
       masterAddress = activeMasterUrl match {
-<<<<<<< HEAD
-        case Master.sparkUrlRegex(_host, _port) => Address("akka.tcp", Master.systemName, _host, _port.toInt)
-        case x => throw new SparkException("Invalid spark URL:"+x)
-=======
         case Master.sparkUrlRegex(_host, _port) =>
           Address("akka.tcp", Master.systemName, _host, _port.toInt)
         case x =>
           throw new SparkException("Invalid spark URL: " + x)
->>>>>>> f4c73df5
       }
       connected = true
     }
@@ -302,16 +289,10 @@
     // The LocalSparkCluster runs multiple local sparkWorkerX actor systems
     val settings = new SparkEnv.Settings(ConfigUtils.loadConfig())
     val systemName = "sparkWorker" + workerNumber.map(_.toString).getOrElse("")
-<<<<<<< HEAD
     val (actorSystem, boundPort) = AkkaUtils.createActorSystem(systemName, host, port,
       settings)
     actorSystem.actorOf(Props(classOf[Worker], host, boundPort, webUiPort, cores, memory,
       masterUrls, workDir, settings), name = "Worker")
-=======
-    val (actorSystem, boundPort) = AkkaUtils.createActorSystem(systemName, host, port)
-    actorSystem.actorOf(Props(classOf[Worker], host, boundPort, webUiPort, cores, memory,
-      masterUrls, workDir), name = "Worker")
->>>>>>> f4c73df5
     (actorSystem, boundPort)
   }
 
