/*
 * Licensed to the Apache Software Foundation (ASF) under one or more
 * contributor license agreements.  See the NOTICE file distributed with
 * this work for additional information regarding copyright ownership.
 * The ASF licenses this file to You under the Apache License, Version 2.0
 * (the "License"); you may not use this file except in compliance with
 * the License.  You may obtain a copy of the License at
 *
 *    http://www.apache.org/licenses/LICENSE-2.0
 *
 * Unless required by applicable law or agreed to in writing, software
 * distributed under the License is distributed on an "AS IS" BASIS,
 * WITHOUT WARRANTIES OR CONDITIONS OF ANY KIND, either express or implied.
 * See the License for the specific language governing permissions and
 * limitations under the License.
 */

package org.apache.spark.deploy.client

import java.util.concurrent.TimeoutException

import scala.concurrent.duration._
import scala.concurrent.Await

import akka.actor._
import akka.pattern.AskTimeoutException
import akka.pattern.ask
import akka.remote.{RemotingLifecycleEvent, DisassociatedEvent, AssociationErrorEvent}

<<<<<<< HEAD
import org.apache.spark.{SparkEnv, SparkException, Logging}
=======
import org.apache.spark.{SparkException, Logging}
>>>>>>> f4c73df5
import org.apache.spark.deploy.{ApplicationDescription, ExecutorState}
import org.apache.spark.deploy.DeployMessages._
import org.apache.spark.deploy.master.Master


/**
 * The main class used to talk to a Spark deploy cluster. Takes a master URL, an app description,
 * and a listener for cluster events, and calls back the listener when various events occur.
 *
 * @param masterUrls Each url should look like spark://host:port.
 */
private[spark] class Client(
    actorSystem: ActorSystem,
    masterUrls: Array[String],
    appDescription: ApplicationDescription,
    listener: ClientListener,
    settings: SparkEnv.Settings)
  extends Logging {

  val REGISTRATION_TIMEOUT = 20.seconds
  val REGISTRATION_RETRIES = 3

  var masterAddress: Address = null
  var actor: ActorRef = null
  var appId: String = null
  var registered = false
  var activeMasterUrl: String = null

  class ClientActor extends Actor with Logging {
    var master: ActorSelection = null
    var alreadyDisconnected = false  // To avoid calling listener.disconnected() multiple times
    var alreadyDead = false  // To avoid calling listener.dead() multiple times

    override def preStart() {
      context.system.eventStream.subscribe(self, classOf[RemotingLifecycleEvent])
      try {
        registerWithMaster()
      } catch {
        case e: Exception =>
          logWarning("Failed to connect to master", e)
          markDisconnected()
          context.stop(self)
      }
    }

    def tryRegisterAllMasters() {
      for (masterUrl <- masterUrls) {
        logInfo("Connecting to master " + masterUrl + "...")
        val actor = context.actorSelection(Master.toAkkaUrl(masterUrl))
        actor ! RegisterApplication(appDescription)
      }
    }

    def registerWithMaster() {
      tryRegisterAllMasters()

      import context.dispatcher
      var retries = 0
      lazy val retryTimer: Cancellable =
        context.system.scheduler.schedule(REGISTRATION_TIMEOUT, REGISTRATION_TIMEOUT) {
          retries += 1
          if (registered) {
            retryTimer.cancel()
          } else if (retries >= REGISTRATION_RETRIES) {
            logError("All masters are unresponsive! Giving up.")
            markDead()
          } else {
            tryRegisterAllMasters()
          }
        }
      retryTimer // start timer
    }

    def changeMaster(url: String) {
      activeMasterUrl = url
      master = context.actorSelection(Master.toAkkaUrl(activeMasterUrl))
      masterAddress = activeMasterUrl match {
<<<<<<< HEAD
        case Master.sparkUrlRegex(host, port) => Address("akka.tcp", Master.systemName, host, port.toInt)
        case x => throw new SparkException("Invalid spark URL:"+x)
=======
        case Master.sparkUrlRegex(host, port) =>
          Address("akka.tcp", Master.systemName, host, port.toInt)
        case x =>
          throw new SparkException("Invalid spark URL: " + x)
>>>>>>> f4c73df5
      }
    }

    override def receive = {
      case RegisteredApplication(appId_, masterUrl) =>
        appId = appId_
        registered = true
        changeMaster(masterUrl)
        listener.connected(appId)

      case ApplicationRemoved(message) =>
        logError("Master removed our application: %s; stopping client".format(message))
        markDisconnected()
        context.stop(self)

      case ExecutorAdded(id: Int, workerId: String, hostPort: String, cores: Int, memory: Int) =>
        val fullId = appId + "/" + id
        logInfo("Executor added: %s on %s (%s) with %d cores".format(fullId, workerId, hostPort, cores))
        listener.executorAdded(fullId, workerId, hostPort, cores, memory)
 
      case ExecutorUpdated(id, state, message, exitStatus) =>
        val fullId = appId + "/" + id
        val messageText = message.map(s => " (" + s + ")").getOrElse("")
        logInfo("Executor updated: %s is now %s%s".format(fullId, state, messageText))
        if (ExecutorState.isFinished(state)) {
          listener.executorRemoved(fullId, message.getOrElse(""), exitStatus)
        }

      case MasterChanged(masterUrl, masterWebUiUrl) =>
        logInfo("Master has changed, new master is at " + masterUrl)
        changeMaster(masterUrl)
        alreadyDisconnected = false
        sender ! MasterChangeAcknowledged(appId)

      case DisassociatedEvent(_, address, _) if address == masterAddress =>
        logWarning(s"Connection to $address failed; waiting for master to reconnect...")
        markDisconnected()

      case StopClient =>
        markDead()
        sender ! true
        context.stop(self)
    }

    /**
     * Notify the listener that we disconnected, if we hadn't already done so before.
     */
    def markDisconnected() {
      if (!alreadyDisconnected) {
        listener.disconnected()
        alreadyDisconnected = true
      }
    }

    def markDead() {
      if (!alreadyDead) {
        listener.dead()
        alreadyDead = true
      }
    }
  }

  def start() {
    // Just launch an actor; it will call back into the listener.
    actor = actorSystem.actorOf(Props(new ClientActor))
  }

  def stop() {
    if (actor != null) {
      try {
        val timeout = Duration.create(settings.askTimeout, "seconds")
        val future = actor.ask(StopClient)(timeout)
        Await.result(future, timeout)
      } catch {
        case e: TimeoutException =>
          logInfo("Stop request to Master timed out; it may already be shut down.")
      }
      actor = null
    }
  }
}<|MERGE_RESOLUTION|>--- conflicted
+++ resolved
@@ -27,11 +27,7 @@
 import akka.pattern.ask
 import akka.remote.{RemotingLifecycleEvent, DisassociatedEvent, AssociationErrorEvent}
 
-<<<<<<< HEAD
 import org.apache.spark.{SparkEnv, SparkException, Logging}
-=======
-import org.apache.spark.{SparkException, Logging}
->>>>>>> f4c73df5
 import org.apache.spark.deploy.{ApplicationDescription, ExecutorState}
 import org.apache.spark.deploy.DeployMessages._
 import org.apache.spark.deploy.master.Master
@@ -109,15 +105,10 @@
       activeMasterUrl = url
       master = context.actorSelection(Master.toAkkaUrl(activeMasterUrl))
       masterAddress = activeMasterUrl match {
-<<<<<<< HEAD
-        case Master.sparkUrlRegex(host, port) => Address("akka.tcp", Master.systemName, host, port.toInt)
-        case x => throw new SparkException("Invalid spark URL:"+x)
-=======
         case Master.sparkUrlRegex(host, port) =>
           Address("akka.tcp", Master.systemName, host, port.toInt)
         case x =>
           throw new SparkException("Invalid spark URL: " + x)
->>>>>>> f4c73df5
       }
     }
 
