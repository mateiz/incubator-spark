--- conflicted
+++ resolved
@@ -124,13 +124,8 @@
         // This try-finally prevents hangs due to timeouts:
         try {
           val fetchedBytes =
-<<<<<<< HEAD
             askTracker(GetMapOutputStatuses(shuffleId, Utils.localHostName())).asInstanceOf[Array[Byte]]
-          fetchedStatuses = deserializeStatuses(fetchedBytes)
-=======
-            askTracker(GetMapOutputStatuses(shuffleId, hostPort)).asInstanceOf[Array[Byte]]
           fetchedStatuses = MapOutputTracker.deserializeMapStatuses(fetchedBytes)
->>>>>>> 1a4cfbea
           logInfo("Got the output locations")
           mapStatuses.put(shuffleId, fetchedStatuses)
         } finally {
@@ -300,14 +295,7 @@
   // Opposite of serializeMapStatuses.
   def deserializeMapStatuses(bytes: Array[Byte]): Array[MapStatus] = {
     val objIn = new ObjectInputStream(new GZIPInputStream(new ByteArrayInputStream(bytes)))
-<<<<<<< HEAD
-    objIn.readObject().
-      // // drop all null's from status - not sure why they are occuring though. Causes NPE downstream in slave if present
-      // comment this out - nulls could be due to missing location ?
-      asInstanceOf[Array[MapStatus]] // .filter( _ != null )
-=======
     objIn.readObject().asInstanceOf[Array[MapStatus]]
->>>>>>> 1a4cfbea
   }
 
   // Convert an array of MapStatuses to locations and sizes for a given reduce ID. If
