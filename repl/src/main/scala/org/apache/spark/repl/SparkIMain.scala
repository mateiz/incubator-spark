--- conflicted
+++ resolved
@@ -878,15 +878,11 @@
         }
       }
 
-<<<<<<< HEAD
-=======
       // Get a copy of the local properties from SparkContext, and set it later in the thread
       // that triggers the execution. This is to make sure the caller of this function can pass
       // the right thread local (inheritable) properties down into Spark.
       val sc = org.apache.spark.repl.Main.interp.sparkContext
       val props = if (sc != null) sc.getLocalProperties() else null
-      
->>>>>>> 1a4cfbea
       try {
         val execution = lineManager.set(originalLine) {
           // MATEI: set the right SparkEnv for our SparkContext, because
