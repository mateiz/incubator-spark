--- conflicted
+++ resolved
@@ -858,21 +858,16 @@
     val jars = Option(System.getenv("ADD_JARS")).map(_.split(','))
                                                 .getOrElse(new Array[String](0))
                                                 .map(new java.io.File(_).getAbsolutePath)
-<<<<<<< HEAD
-
-    sparkContext = new SparkContext(master, "Spark shell",
-                                    configFromJarList(jars) +
-                                    ("spark.repl.class.uri" -> intp.classServer.uri))
-=======
     try {
-      sparkContext = new SparkContext(master, "Spark shell", System.getenv("SPARK_HOME"), jars)
+      sparkContext = new SparkContext(master, "Spark shell",
+                                      configFromJarList(jars) +
+                                      ("spark.repl.class.uri" -> intp.classServer.uri))
     } catch {
       case e: Exception =>
         e.printStackTrace()
         echo("Failed to create SparkContext, exiting...")
         sys.exit(1)
     }
->>>>>>> 1a4cfbea
     sparkContext
   }
 
