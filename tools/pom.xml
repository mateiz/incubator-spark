--- conflicted
+++ resolved
@@ -25,11 +25,7 @@
   </parent>
 
   <groupId>org.apache.spark</groupId>
-<<<<<<< HEAD
-  <artifactId>spark-tools_${scala-short.version}</artifactId>
-=======
   <artifactId>spark-tools_2.10</artifactId>
->>>>>>> f4c73df5
   <packaging>jar</packaging>
   <name>Spark Project Tools</name>
   <url>http://spark.incubator.apache.org/</url>
@@ -37,41 +33,24 @@
   <dependencies>
     <dependency>
       <groupId>org.apache.spark</groupId>
-<<<<<<< HEAD
-      <artifactId>spark-core_${scala-short.version}</artifactId>
-=======
       <artifactId>spark-core_2.10</artifactId>
->>>>>>> f4c73df5
       <version>${project.version}</version>
     </dependency>
     <dependency>
       <groupId>org.apache.spark</groupId>
-<<<<<<< HEAD
-      <artifactId>spark-streaming_${scala-short.version}</artifactId>
-=======
       <artifactId>spark-streaming_2.10</artifactId>
->>>>>>> f4c73df5
       <version>${project.version}</version>
     </dependency>
     <dependency>
       <groupId>org.scalatest</groupId>
-<<<<<<< HEAD
-      <artifactId>scalatest_${scala-short.version}</artifactId>
-=======
       <artifactId>scalatest_2.10</artifactId>
->>>>>>> f4c73df5
       <scope>test</scope>
     </dependency>
   </dependencies>
 
   <build>
-<<<<<<< HEAD
-    <outputDirectory>target/scala-${scala-short.version}/classes</outputDirectory>
-    <testOutputDirectory>target/scala-${scala-short.version}/test-classes</testOutputDirectory>
-=======
     <outputDirectory>target/scala-2.10/classes</outputDirectory>
     <testOutputDirectory>target/scala-2.10/test-classes</testOutputDirectory>
->>>>>>> f4c73df5
     <plugins>
       <plugin>
         <groupId>org.apache.maven.plugins</groupId>
