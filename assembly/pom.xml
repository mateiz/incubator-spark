--- conflicted
+++ resolved
@@ -26,11 +26,7 @@
   </parent>
 
   <groupId>org.apache.spark</groupId>
-<<<<<<< HEAD
-  <artifactId>spark-assembly_${scala-short.version}</artifactId>
-=======
   <artifactId>spark-assembly_2.10</artifactId>
->>>>>>> f4c73df5
   <name>Spark Project Assembly</name>
   <url>http://spark.incubator.apache.org/</url>
 
@@ -45,47 +41,27 @@
   <dependencies>
     <dependency>
       <groupId>org.apache.spark</groupId>
-<<<<<<< HEAD
-      <artifactId>spark-core_${scala-short.version}</artifactId>
-=======
       <artifactId>spark-core_2.10</artifactId>
->>>>>>> f4c73df5
       <version>${project.version}</version>
     </dependency>
     <dependency>
       <groupId>org.apache.spark</groupId>
-<<<<<<< HEAD
-      <artifactId>spark-bagel_${scala-short.version}</artifactId>
-=======
       <artifactId>spark-bagel_2.10</artifactId>
->>>>>>> f4c73df5
       <version>${project.version}</version>
     </dependency>
     <dependency>
       <groupId>org.apache.spark</groupId>
-<<<<<<< HEAD
-      <artifactId>spark-mllib_${scala-short.version}</artifactId>
-=======
       <artifactId>spark-mllib_2.10</artifactId>
->>>>>>> f4c73df5
       <version>${project.version}</version>
     </dependency>
     <dependency>
       <groupId>org.apache.spark</groupId>
-<<<<<<< HEAD
-      <artifactId>spark-repl_${scala-short.version}</artifactId>
-=======
       <artifactId>spark-repl_2.10</artifactId>
->>>>>>> f4c73df5
       <version>${project.version}</version>
     </dependency>
     <dependency>
       <groupId>org.apache.spark</groupId>
-<<<<<<< HEAD
-      <artifactId>spark-streaming_${scala-short.version}</artifactId>
-=======
       <artifactId>spark-streaming_2.10</artifactId>
->>>>>>> f4c73df5
       <version>${project.version}</version>
     </dependency>
     <dependency>
@@ -103,11 +79,7 @@
         <artifactId>maven-shade-plugin</artifactId>
         <configuration>
           <shadedArtifactAttached>false</shadedArtifactAttached>
-<<<<<<< HEAD
-          <outputFile>${project.build.directory}/scala-${scala-short.version}/${project.artifactId}-${project.version}-hadoop${hadoop.version}.jar</outputFile>
-=======
           <outputFile>${project.build.directory}/scala-2.10/${project.artifactId}-${project.version}-hadoop${hadoop.version}.jar</outputFile>
->>>>>>> f4c73df5
           <artifactSet>
             <includes>
               <include>*:*</include>
@@ -156,11 +128,7 @@
       <dependencies>
         <dependency>
           <groupId>org.apache.spark</groupId>
-<<<<<<< HEAD
-          <artifactId>spark-yarn_${scala-short.version}</artifactId>
-=======
           <artifactId>spark-yarn_2.10</artifactId>
->>>>>>> f4c73df5
           <version>${project.version}</version>
         </dependency>
       </dependencies>
