/*
 * Licensed to the Apache Software Foundation (ASF) under one or more
 * contributor license agreements.  See the NOTICE file distributed with
 * this work for additional information regarding copyright ownership.
 * The ASF licenses this file to You under the Apache License, Version 2.0
 * (the "License"); you may not use this file except in compliance with
 * the License.  You may obtain a copy of the License at
 *
 *    http://www.apache.org/licenses/LICENSE-2.0
 *
 * Unless required by applicable law or agreed to in writing, software
 * distributed under the License is distributed on an "AS IS" BASIS,
 * WITHOUT WARRANTIES OR CONDITIONS OF ANY KIND, either express or implied.
 * See the License for the specific language governing permissions and
 * limitations under the License.
 */

import sbt._
import sbt.Classpaths.publishTask
import Keys._
import sbtassembly.Plugin._
import AssemblyKeys._
// For Sonatype publishing
//import com.jsuereth.pgp.sbtplugin.PgpKeys._

object SparkBuild extends Build {
  // Hadoop version to build against. For example, "1.0.4" for Apache releases, or
  // "2.0.0-mr1-cdh4.2.0" for Cloudera Hadoop. Note that these variables can be set
  // through the environment variables SPARK_HADOOP_VERSION and SPARK_YARN.
  val DEFAULT_HADOOP_VERSION = "1.0.4"

  // Whether the Hadoop version to build against is 2.2.x, or a variant of it. This can be set
  // through the SPARK_IS_NEW_HADOOP environment variable.
  val DEFAULT_IS_NEW_HADOOP = false

  val DEFAULT_YARN = false

  // HBase version; set as appropriate.
  val HBASE_VERSION = "0.94.6"

  // Target JVM version
  val SCALAC_JVM_VERSION = "jvm-1.6"
  val JAVAC_JVM_VERSION = "1.6"

  lazy val root = Project("root", file("."), settings = rootSettings) aggregate(allProjects: _*)

  lazy val core = Project("core", file("core"), settings = coreSettings)

  lazy val repl = Project("repl", file("repl"), settings = replSettings)
    .dependsOn(core, bagel, mllib)

  lazy val examples = Project("examples", file("examples"), settings = examplesSettings)
    .dependsOn(core, mllib, bagel, streaming)

  lazy val tools = Project("tools", file("tools"), settings = toolsSettings) dependsOn(core) dependsOn(streaming)

  lazy val bagel = Project("bagel", file("bagel"), settings = bagelSettings) dependsOn(core)

  lazy val streaming = Project("streaming", file("streaming"), settings = streamingSettings) dependsOn(core)

  lazy val mllib = Project("mllib", file("mllib"), settings = mllibSettings) dependsOn(core)

  lazy val assemblyProj = Project("assembly", file("assembly"), settings = assemblyProjSettings)
    .dependsOn(core, bagel, mllib, repl, streaming) dependsOn(maybeYarn: _*)

  lazy val assembleDeps = TaskKey[Unit]("assemble-deps", "Build assembly of dependencies and packages Spark projects")

  // A configuration to set an alternative publishLocalConfiguration
  lazy val MavenCompile = config("m2r") extend(Compile)
  lazy val publishLocalBoth = TaskKey[Unit]("publish-local", "publish local for m2 and ivy")

  // Allows build configuration to be set through environment variables
  lazy val hadoopVersion = scala.util.Properties.envOrElse("SPARK_HADOOP_VERSION", DEFAULT_HADOOP_VERSION)
  lazy val isNewHadoop = scala.util.Properties.envOrNone("SPARK_IS_NEW_HADOOP") match {
    case None => {
      val isNewHadoopVersion = "2.[2-9]+".r.findFirstIn(hadoopVersion).isDefined
      (isNewHadoopVersion|| DEFAULT_IS_NEW_HADOOP)
    }
    case Some(v) => v.toBoolean
  }
  lazy val isYarnEnabled = scala.util.Properties.envOrNone("SPARK_YARN") match {
    case None => DEFAULT_YARN
    case Some(v) => v.toBoolean
  }

  // Build against a protobuf-2.5 compatible Akka if Hadoop 2 is used.
  lazy val protobufVersion = if (isNewHadoop) "2.5.0" else "2.4.1"
  lazy val akkaVersion = if (isNewHadoop) "2.0.5-protobuf-2.5-java-1.5" else "2.0.5"
  lazy val akkaGroup = if (isNewHadoop) "org.spark-project" else "com.typesafe.akka"

  // Conditionally include the yarn sub-project
  lazy val yarn = Project("yarn", file(if (isNewHadoop) "new-yarn" else "yarn"), settings = yarnSettings) dependsOn(core)
  lazy val maybeYarn = if (isYarnEnabled) Seq[ClasspathDependency](yarn) else Seq[ClasspathDependency]()
  lazy val maybeYarnRef = if (isYarnEnabled) Seq[ProjectReference](yarn) else Seq[ProjectReference]()

  // Everything except assembly, tools and examples belong to packageProjects
  lazy val packageProjects = Seq[ProjectReference](core, repl, bagel, streaming, mllib) ++ maybeYarnRef

  lazy val allProjects = packageProjects ++ Seq[ProjectReference](examples, tools, assemblyProj)

  def sharedSettings = Defaults.defaultSettings ++ Seq(
    organization       := "org.apache.spark",
    version            := "0.9.0-incubating-SNAPSHOT",
    scalaVersion       := "2.10.3",
    scalacOptions := Seq("-Xmax-classfile-name", "120", "-unchecked", "-deprecation",
      "-target:" + SCALAC_JVM_VERSION),
    javacOptions := Seq("-target", JAVAC_JVM_VERSION, "-source", JAVAC_JVM_VERSION),
    unmanagedJars in Compile <<= baseDirectory map { base => (base / "lib" ** "*.jar").classpath },
    retrieveManaged := true,
    retrievePattern := "[type]s/[artifact](-[revision])(-[classifier]).[ext]",
    transitiveClassifiers in Scope.GlobalScope := Seq("sources"),
    testListeners <<= target.map(t => Seq(new eu.henkelmann.sbt.JUnitXmlTestsListener(t.getAbsolutePath))),

    // Fork new JVMs for tests and set Java options for those
    fork := true,
    javaOptions += "-Xmx3g",

    // Only allow one test at a time, even across projects, since they run in the same JVM
    concurrentRestrictions in Global += Tags.limit(Tags.Test, 1),

    // also check the local Maven repository ~/.m2
    resolvers ++= Seq(Resolver.file("Local Maven Repo", file(Path.userHome + "/.m2/repository"))),

   // For Sonatype publishing
    resolvers ++= Seq("sonatype-snapshots" at "https://oss.sonatype.org/content/repositories/snapshots",
      "sonatype-staging" at "https://oss.sonatype.org/service/local/staging/deploy/maven2/"),

    publishMavenStyle := true,

    //useGpg in Global := true,

    pomExtra := (
      <parent>
        <groupId>org.apache</groupId>
        <artifactId>apache</artifactId>
        <version>13</version>
      </parent>
      <url>http://spark.incubator.apache.org/</url>
      <licenses>
        <license>
          <name>Apache 2.0 License</name>
          <url>http://www.apache.org/licenses/LICENSE-2.0.html</url>
          <distribution>repo</distribution>
        </license>
      </licenses>
      <scm>
        <connection>scm:git:git@github.com:apache/incubator-spark.git</connection>
        <url>scm:git:git@github.com:apache/incubator-spark.git</url>
      </scm>
      <developers>
        <developer>
          <id>matei</id>
          <name>Matei Zaharia</name>
          <email>matei.zaharia@gmail.com</email>
          <url>http://www.cs.berkeley.edu/~matei</url>
          <organization>Apache Software Foundation</organization>
          <organizationUrl>http://spark.incubator.apache.org</organizationUrl>
        </developer>
      </developers>
      <issueManagement>
        <system>JIRA</system>
        <url>https://spark-project.atlassian.net/browse/SPARK</url>
      </issueManagement>
    ),

/*
    publishTo <<= version { (v: String) =>
      val nexus = "https://oss.sonatype.org/"
      if (v.trim.endsWith("SNAPSHOT"))
        Some("sonatype-snapshots" at nexus + "content/repositories/snapshots")
      else
        Some("sonatype-staging"  at nexus + "service/local/staging/deploy/maven2")
    },

*/


    libraryDependencies ++= Seq(
        "io.netty"          % "netty-all"       % "4.0.0.CR1",
        "org.eclipse.jetty" % "jetty-server"    % "7.6.8.v20121106",
        "org.scalatest"    %% "scalatest"       % "1.9.1"  % "test",
        "org.scalacheck"   %% "scalacheck"      % "1.10.0" % "test",
        "com.novocode"      % "junit-interface" % "0.9"    % "test",
        "org.easymock"      % "easymock"        % "3.1"    % "test",
        "org.mockito"       % "mockito-all"     % "1.8.5"  % "test",
        "commons-io"        % "commons-io"      % "2.4"    % "test"
    ),

    parallelExecution := true,
    /* Workaround for issue #206 (fixed after SBT 0.11.0) */
    watchTransitiveSources <<= Defaults.inDependencies[Task[Seq[File]]](watchSources.task,
      const(std.TaskExtra.constant(Nil)), aggregate = true, includeRoot = true) apply { _.join.map(_.flatten) },

    otherResolvers := Seq(Resolver.file("dotM2", file(Path.userHome + "/.m2/repository"))),
    publishLocalConfiguration in MavenCompile <<= (packagedArtifacts, deliverLocal, ivyLoggingLevel) map {
      (arts, _, level) => new PublishConfiguration(None, "dotM2", arts, Seq(), level)
    },
    publishMavenStyle in MavenCompile := true,
    publishLocal in MavenCompile <<= publishTask(publishLocalConfiguration in MavenCompile, deliverLocal),
    publishLocalBoth <<= Seq(publishLocal in MavenCompile, publishLocal).dependOn
  ) ++ net.virtualvoid.sbt.graph.Plugin.graphSettings

  val slf4jVersion = "1.7.2"

  val excludeCglib = ExclusionRule(organization = "org.sonatype.sisu.inject")
  val excludeJackson = ExclusionRule(organization = "org.codehaus.jackson")
  val excludeNetty = ExclusionRule(organization = "org.jboss.netty")
  val excludeAsm = ExclusionRule(organization = "asm")
  val excludeSnappy = ExclusionRule(organization = "org.xerial.snappy")

  def coreSettings = sharedSettings ++ Seq(
    name := "spark-core",
    resolvers ++= Seq(
       "JBoss Repository"     at "http://repository.jboss.org/nexus/content/repositories/releases/",
       "Cloudera Repository"  at "https://repository.cloudera.com/artifactory/cloudera-repos/"
    ),

    libraryDependencies ++= Seq(
        "com.google.guava"         % "guava"            % "14.0.1",
        "com.google.code.findbugs" % "jsr305"           % "1.3.9",
        "log4j"                    % "log4j"            % "1.2.17",
        "org.slf4j"                % "slf4j-api"        % slf4jVersion,
        "org.slf4j"                % "slf4j-log4j12"    % slf4jVersion,
        "commons-daemon"           % "commons-daemon"   % "1.0.10", // workaround for bug HADOOP-9407
        "com.ning"                 % "compress-lzf"     % "0.8.4",
        "org.xerial.snappy"        % "snappy-java"      % "1.0.5",
        "org.ow2.asm"              % "asm"              % "4.0",
        "com.google.protobuf"      % "protobuf-java"    % "2.4.1",
<<<<<<< HEAD
        "com.typesafe.akka"       %% "akka-remote"      % "2.2.3"  excludeAll(excludeNetty), 
        "com.typesafe.akka"       %% "akka-slf4j"       % "2.2.3"  excludeAll(excludeNetty),
=======
        akkaGroup                 %% "akka-remote"      % "2.2.3"  excludeAll(excludeNetty),
        akkaGroup                 %% "akka-slf4j"       % "2.2.3"  excludeAll(excludeNetty),
>>>>>>> f4c73df5
        "net.liftweb"             %% "lift-json"        % "2.5.1"  excludeAll(excludeNetty),
        "it.unimi.dsi"             % "fastutil"         % "6.4.4",
        "colt"                     % "colt"             % "1.2.0",
        "org.apache.mesos"         % "mesos"            % "0.13.0",
        "net.java.dev.jets3t"      % "jets3t"           % "0.7.1",
        "org.apache.derby"         % "derby"            % "10.4.2.0"                     % "test",
        "org.apache.hadoop"        % "hadoop-client"    % hadoopVersion excludeAll(excludeJackson, excludeNetty, excludeAsm, excludeCglib),
        "org.apache.avro"          % "avro"             % "1.7.4",
        "org.apache.avro"          % "avro-ipc"         % "1.7.4" excludeAll(excludeNetty),
        "org.apache.zookeeper"     % "zookeeper"        % "3.4.5" excludeAll(excludeNetty),
        "com.codahale.metrics"     % "metrics-core"     % "3.0.0",
        "com.codahale.metrics"     % "metrics-jvm"      % "3.0.0",
        "com.codahale.metrics"     % "metrics-json"     % "3.0.0",
        "com.codahale.metrics"     % "metrics-ganglia"  % "3.0.0",
        "com.codahale.metrics"     % "metrics-graphite" % "3.0.0",
        "com.twitter"             %% "chill"            % "0.3.1",
<<<<<<< HEAD
        "com.twitter"              % "chill-java"       % "0.3.1",
        "com.typesafe"             % "config"           % "1.0.2"
=======
        "com.twitter"              % "chill-java"       % "0.3.1"
>>>>>>> f4c73df5
      )
  )

  def rootSettings = sharedSettings ++ Seq(
    publish := {}
  )

 def replSettings = sharedSettings ++ Seq(
    name := "spark-repl",
   libraryDependencies <+= scalaVersion(v => "org.scala-lang"  % "scala-compiler" % v ),
   libraryDependencies <+= scalaVersion(v => "org.scala-lang"  % "jline"          % v ),
   libraryDependencies <+= scalaVersion(v => "org.scala-lang"  % "scala-reflect"  % v )
  )

  
  def examplesSettings = sharedSettings ++ Seq(
    name := "spark-examples",
    libraryDependencies ++= Seq(
      "com.twitter"          %% "algebird-core"   % "0.1.11",
      "org.apache.hbase"     %  "hbase"           % "0.94.6" excludeAll(excludeNetty, excludeAsm),
      "org.apache.hbase" % "hbase" % HBASE_VERSION excludeAll(excludeNetty, excludeAsm),
      "org.apache.cassandra" % "cassandra-all" % "1.2.6"
        exclude("com.google.guava", "guava")
        exclude("com.googlecode.concurrentlinkedhashmap", "concurrentlinkedhashmap-lru")
        exclude("com.ning","compress-lzf")
        exclude("io.netty", "netty")
        exclude("jline","jline")
        exclude("log4j","log4j")
        exclude("org.apache.cassandra.deps", "avro")
        excludeAll(excludeSnappy)
        excludeAll(excludeCglib)
    )
  ) ++ assemblySettings ++ extraAssemblySettings

  def toolsSettings = sharedSettings ++ Seq(
    name := "spark-tools"
  ) ++ assemblySettings ++ extraAssemblySettings

  def bagelSettings = sharedSettings ++ Seq(
    name := "spark-bagel"
  )

  def mllibSettings = sharedSettings ++ Seq(
    name := "spark-mllib",
    libraryDependencies ++= Seq(
      "org.jblas" % "jblas" % "1.2.3"
    )
  )

  def streamingSettings = sharedSettings ++ Seq(
    name := "spark-streaming",
    resolvers ++= Seq(
      "Eclipse Repository" at "https://repo.eclipse.org/content/repositories/paho-releases/",
      "Apache repo" at "https://repository.apache.org/content/repositories/releases"
    ),

    libraryDependencies ++= Seq(
      "org.apache.flume"      % "flume-ng-sdk"     % "1.2.0" % "compile"  excludeAll(excludeNetty, excludeSnappy),
      "com.sksamuel.kafka"   %% "kafka"            % "0.8.0-beta1"
        exclude("com.sun.jdmk", "jmxtools")
        exclude("com.sun.jmx", "jmxri")
        exclude("net.sf.jopt-simple", "jopt-simple")
        excludeAll(excludeNetty),
      "org.eclipse.paho"      % "mqtt-client"      % "0.4.0",
      "com.github.sgroschupf" % "zkclient"         % "0.1"                excludeAll(excludeNetty),
      "org.twitter4j"         % "twitter4j-stream" % "3.0.3"              excludeAll(excludeNetty),
<<<<<<< HEAD
      "com.typesafe.akka"    %%  "akka-zeromq"     % "2.2.3"              excludeAll(excludeNetty)
=======
      akkaGroup              %% "akka-zeromq"      % "2.2.3"              excludeAll(excludeNetty)
>>>>>>> f4c73df5
    )
  )

  def yarnSettings = sharedSettings ++ Seq(
    name := "spark-yarn"
  ) ++ extraYarnSettings

  // Conditionally include the YARN dependencies because some tools look at all sub-projects and will complain
  // if we refer to nonexistent dependencies (e.g. hadoop-yarn-api from a Hadoop version without YARN).
  def extraYarnSettings = if(isYarnEnabled) yarnEnabledSettings else Seq()

  def yarnEnabledSettings = Seq(
    libraryDependencies ++= Seq(
      // Exclude rule required for all ?
      "org.apache.hadoop" % "hadoop-client" % hadoopVersion excludeAll(excludeJackson, excludeNetty, excludeAsm, excludeCglib),
      "org.apache.hadoop" % "hadoop-yarn-api" % hadoopVersion excludeAll(excludeJackson, excludeNetty, excludeAsm, excludeCglib),
      "org.apache.hadoop" % "hadoop-yarn-common" % hadoopVersion excludeAll(excludeJackson, excludeNetty, excludeAsm, excludeCglib),
      "org.apache.hadoop" % "hadoop-yarn-client" % hadoopVersion excludeAll(excludeJackson, excludeNetty, excludeAsm, excludeCglib)
    )
  )

  def assemblyProjSettings = sharedSettings ++ Seq(
    name := "spark-assembly",
    assembleDeps in Compile <<= (packageProjects.map(packageBin in Compile in _) ++ Seq(packageDependency in Compile)).dependOn,
    jarName in assembly <<= version map { v => "spark-assembly-" + v + "-hadoop" + hadoopVersion + ".jar" },
    jarName in packageDependency <<= version map { v => "spark-assembly-" + v + "-hadoop" + hadoopVersion + "-deps.jar" }
  ) ++ assemblySettings ++ extraAssemblySettings

  def extraAssemblySettings() = Seq(
    test in assembly := {},
    mergeStrategy in assembly := {
      case m if m.toLowerCase.endsWith("manifest.mf") => MergeStrategy.discard
      case m if m.toLowerCase.matches("meta-inf.*\\.sf$") => MergeStrategy.discard
      case "log4j.properties" => MergeStrategy.discard
      case m if m.toLowerCase.startsWith("meta-inf/services/") => MergeStrategy.filterDistinctLines
      case "reference.conf" => MergeStrategy.concat
      case _ => MergeStrategy.first
    }
  )
}<|MERGE_RESOLUTION|>--- conflicted
+++ resolved
@@ -226,13 +226,8 @@
         "org.xerial.snappy"        % "snappy-java"      % "1.0.5",
         "org.ow2.asm"              % "asm"              % "4.0",
         "com.google.protobuf"      % "protobuf-java"    % "2.4.1",
-<<<<<<< HEAD
-        "com.typesafe.akka"       %% "akka-remote"      % "2.2.3"  excludeAll(excludeNetty), 
-        "com.typesafe.akka"       %% "akka-slf4j"       % "2.2.3"  excludeAll(excludeNetty),
-=======
         akkaGroup                 %% "akka-remote"      % "2.2.3"  excludeAll(excludeNetty),
         akkaGroup                 %% "akka-slf4j"       % "2.2.3"  excludeAll(excludeNetty),
->>>>>>> f4c73df5
         "net.liftweb"             %% "lift-json"        % "2.5.1"  excludeAll(excludeNetty),
         "it.unimi.dsi"             % "fastutil"         % "6.4.4",
         "colt"                     % "colt"             % "1.2.0",
@@ -249,12 +244,8 @@
         "com.codahale.metrics"     % "metrics-ganglia"  % "3.0.0",
         "com.codahale.metrics"     % "metrics-graphite" % "3.0.0",
         "com.twitter"             %% "chill"            % "0.3.1",
-<<<<<<< HEAD
         "com.twitter"              % "chill-java"       % "0.3.1",
         "com.typesafe"             % "config"           % "1.0.2"
-=======
-        "com.twitter"              % "chill-java"       % "0.3.1"
->>>>>>> f4c73df5
       )
   )
 
@@ -321,11 +312,7 @@
       "org.eclipse.paho"      % "mqtt-client"      % "0.4.0",
       "com.github.sgroschupf" % "zkclient"         % "0.1"                excludeAll(excludeNetty),
       "org.twitter4j"         % "twitter4j-stream" % "3.0.3"              excludeAll(excludeNetty),
-<<<<<<< HEAD
-      "com.typesafe.akka"    %%  "akka-zeromq"     % "2.2.3"              excludeAll(excludeNetty)
-=======
       akkaGroup              %% "akka-zeromq"      % "2.2.3"              excludeAll(excludeNetty)
->>>>>>> f4c73df5
     )
   )
 
