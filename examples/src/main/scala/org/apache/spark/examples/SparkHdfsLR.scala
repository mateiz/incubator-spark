--- conflicted
+++ resolved
@@ -53,16 +53,10 @@
       System.exit(1)
     }
     val inputPath = args(1)
-<<<<<<< HEAD
-    val conf = SparkEnv.get.hadoop.newConfiguration()
+    val conf = SparkHadoopUtil.get.newConfiguration()
     val sc = new SparkContext(
       configFromMasterAppName(args(0), "SparkHdfsLR") ++
       configFromJarList(Seq(System.getenv("SPARK_EXAMPLES_JAR"))),
-=======
-    val conf = SparkHadoopUtil.get.newConfiguration()
-    val sc = new SparkContext(args(0), "SparkHdfsLR",
-      System.getenv("SPARK_HOME"), Seq(System.getenv("SPARK_EXAMPLES_JAR")), Map(), 
->>>>>>> 1a4cfbea
       InputFormatInfo.computePreferredLocations(
           Seq(new InputFormatInfo(conf, classOf[org.apache.hadoop.mapred.TextInputFormat], inputPath))))
     val lines = sc.textFile(inputPath)
