/*
 * Licensed to the Apache Software Foundation (ASF) under one or more
 * contributor license agreements.  See the NOTICE file distributed with
 * this work for additional information regarding copyright ownership.
 * The ASF licenses this file to You under the Apache License, Version 2.0
 * (the "License"); you may not use this file except in compliance with
 * the License.  You may obtain a copy of the License at
 *
 *    http://www.apache.org/licenses/LICENSE-2.0
 *
 * Unless required by applicable law or agreed to in writing, software
 * distributed under the License is distributed on an "AS IS" BASIS,
 * WITHOUT WARRANTIES OR CONDITIONS OF ANY KIND, either express or implied.
 * See the License for the specific language governing permissions and
 * limitations under the License.
 */

package org.apache.spark.examples

import org.apache.spark.SparkContext

object BroadcastTest extends ExampleApp {
  def main(args: Array[String]) {
    if (args.length == 0) {
      System.err.println("Usage: BroadcastTest <master> [slices] [numElem] [broadcastAlgo] [blockSize]")
      System.exit(1)
<<<<<<< HEAD
    }

    val sc = createContext(args(0), "Broadcast Test")
=======
    }  
    
    val bcName = if (args.length > 3) args(3) else "Http"
    val blockSize = if (args.length > 4) args(4) else "4096"

    System.setProperty("spark.broadcast.factory", "org.apache.spark.broadcast." + bcName + "BroadcastFactory")
    System.setProperty("spark.broadcast.blockSize", blockSize)

    val sc = new SparkContext(args(0), "Broadcast Test 2",
      System.getenv("SPARK_HOME"), Seq(System.getenv("SPARK_EXAMPLES_JAR")))
    
>>>>>>> 1a4cfbea
    val slices = if (args.length > 1) args(1).toInt else 2
    val num = if (args.length > 2) args(2).toInt else 1000000

    var arr1 = new Array[Int](num)
    for (i <- 0 until arr1.length) {
      arr1(i) = i
    }
<<<<<<< HEAD

    for (i <- 0 until 2) {
=======
    
    for (i <- 0 until 3) {
>>>>>>> 1a4cfbea
      println("Iteration " + i)
      println("===========")
      val startTime = System.nanoTime
      val barr1 = sc.broadcast(arr1)
      sc.parallelize(1 to 10, slices).foreach {
        i => println(barr1.value.size)
      }
      println("Iteration %d took %.0f milliseconds".format(i, (System.nanoTime - startTime) / 1E6))
    }

    System.exit(0)
  }
}<|MERGE_RESOLUTION|>--- conflicted
+++ resolved
@@ -24,23 +24,16 @@
     if (args.length == 0) {
       System.err.println("Usage: BroadcastTest <master> [slices] [numElem] [broadcastAlgo] [blockSize]")
       System.exit(1)
-<<<<<<< HEAD
     }
 
-    val sc = createContext(args(0), "Broadcast Test")
-=======
-    }  
-    
     val bcName = if (args.length > 3) args(3) else "Http"
     val blockSize = if (args.length > 4) args(4) else "4096"
 
     System.setProperty("spark.broadcast.factory", "org.apache.spark.broadcast." + bcName + "BroadcastFactory")
     System.setProperty("spark.broadcast.blockSize", blockSize)
 
-    val sc = new SparkContext(args(0), "Broadcast Test 2",
-      System.getenv("SPARK_HOME"), Seq(System.getenv("SPARK_EXAMPLES_JAR")))
-    
->>>>>>> 1a4cfbea
+    val sc = createContext(args(0), "Broadcast Test 2")
+
     val slices = if (args.length > 1) args(1).toInt else 2
     val num = if (args.length > 2) args(2).toInt else 1000000
 
@@ -48,13 +41,8 @@
     for (i <- 0 until arr1.length) {
       arr1(i) = i
     }
-<<<<<<< HEAD
 
-    for (i <- 0 until 2) {
-=======
-    
     for (i <- 0 until 3) {
->>>>>>> 1a4cfbea
       println("Iteration " + i)
       println("===========")
       val startTime = System.nanoTime
