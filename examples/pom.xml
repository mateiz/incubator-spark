<?xml version="1.0" encoding="UTF-8"?>
<!--
  ~ Licensed to the Apache Software Foundation (ASF) under one or more
  ~ contributor license agreements.  See the NOTICE file distributed with
  ~ this work for additional information regarding copyright ownership.
  ~ The ASF licenses this file to You under the Apache License, Version 2.0
  ~ (the "License"); you may not use this file except in compliance with
  ~ the License.  You may obtain a copy of the License at
  ~
  ~    http://www.apache.org/licenses/LICENSE-2.0
  ~
  ~ Unless required by applicable law or agreed to in writing, software
  ~ distributed under the License is distributed on an "AS IS" BASIS,
  ~ WITHOUT WARRANTIES OR CONDITIONS OF ANY KIND, either express or implied.
  ~ See the License for the specific language governing permissions and
  ~ limitations under the License.
  -->

<project xmlns="http://maven.apache.org/POM/4.0.0" xmlns:xsi="http://www.w3.org/2001/XMLSchema-instance" xsi:schemaLocation="http://maven.apache.org/POM/4.0.0 http://maven.apache.org/xsd/maven-4.0.0.xsd">
  <modelVersion>4.0.0</modelVersion>
  <parent>
    <groupId>org.apache.spark</groupId>
    <artifactId>spark-parent</artifactId>
    <version>0.9.0-incubating-SNAPSHOT</version>
    <relativePath>../pom.xml</relativePath>
  </parent>

  <groupId>org.apache.spark</groupId>
<<<<<<< HEAD
  <artifactId>spark-examples_${scala-short.version}</artifactId>
=======
  <artifactId>spark-examples_2.10</artifactId>
>>>>>>> f4c73df5
  <packaging>jar</packaging>
  <name>Spark Project Examples</name>
  <url>http://spark.incubator.apache.org/</url>

  <repositories>
    <repository>
      <id>apache-repo</id>
      <name>Apache Repository</name>
      <url>https://repository.apache.org/content/repositories/releases</url>
      <releases>
        <enabled>true</enabled>
      </releases>
      <snapshots>
        <enabled>false</enabled>
      </snapshots>
    </repository>
  </repositories>


  <dependencies>
    <dependency>
      <groupId>org.apache.spark</groupId>
<<<<<<< HEAD
      <artifactId>spark-core_${scala-short.version}</artifactId>
=======
      <artifactId>spark-core_2.10</artifactId>
>>>>>>> f4c73df5
      <version>${project.version}</version>
      <scope>provided</scope>
    </dependency>
    <dependency>
      <groupId>org.apache.spark</groupId>
<<<<<<< HEAD
      <artifactId>spark-streaming_${scala-short.version}</artifactId>
=======
      <artifactId>spark-streaming_2.10</artifactId>
>>>>>>> f4c73df5
      <version>${project.version}</version>
      <scope>provided</scope>
    </dependency>
    <dependency>
      <groupId>org.apache.spark</groupId>
<<<<<<< HEAD
      <artifactId>spark-mllib_${scala-short.version}</artifactId>
=======
      <artifactId>spark-mllib_2.10</artifactId>
>>>>>>> f4c73df5
      <version>${project.version}</version>
      <scope>provided</scope>
    </dependency>
    <dependency>
      <groupId>org.apache.spark</groupId>
<<<<<<< HEAD
      <artifactId>spark-bagel_${scala-short.version}</artifactId>
=======
      <artifactId>spark-bagel_2.10</artifactId>
>>>>>>> f4c73df5
      <version>${project.version}</version>
      <scope>provided</scope>
    </dependency>
    <dependency>
      <groupId>org.apache.hbase</groupId>
      <artifactId>hbase</artifactId>
      <version>0.94.6</version>
      <exclusions>
        <exclusion>
          <groupId>asm</groupId>
          <artifactId>asm</artifactId>
        </exclusion>
        <exclusion>
          <groupId>org.jboss.netty</groupId>
          <artifactId>netty</artifactId>
        </exclusion>
      </exclusions>
    </dependency>
    <dependency>
      <groupId>org.apache.kafka</groupId>
      <artifactId>kafka_2.10</artifactId>
      <version>0.8.0-beta1</version>
      <exclusions>
        <exclusion>
          <groupId>com.sun.jmx</groupId>
          <artifactId>jmxri</artifactId>
        </exclusion>
        <exclusion>
          <groupId>com.sun.jdmk</groupId>
          <artifactId>jmxtools</artifactId>
        </exclusion>
      </exclusions>
    </dependency>
    <dependency>
      <groupId>org.eclipse.jetty</groupId>
      <artifactId>jetty-server</artifactId>
    </dependency>
    <dependency>
      <groupId>com.twitter</groupId>
<<<<<<< HEAD
      <artifactId>algebird-core_${scala-short.version}</artifactId>
=======
      <artifactId>algebird-core_2.10</artifactId>
>>>>>>> f4c73df5
      <version>0.1.11</version>
    </dependency>
    <dependency>
      <groupId>org.scalatest</groupId>
<<<<<<< HEAD
      <artifactId>scalatest_${scala-short.version}</artifactId>
=======
      <artifactId>scalatest_2.10</artifactId>
>>>>>>> f4c73df5
      <scope>test</scope>
    </dependency>
    <dependency>
      <groupId>org.scalacheck</groupId>
<<<<<<< HEAD
      <artifactId>scalacheck_${scala-short.version}</artifactId>
=======
      <artifactId>scalacheck_2.10</artifactId>
>>>>>>> f4c73df5
      <scope>test</scope>
    </dependency>
    <dependency>
      <groupId>org.apache.cassandra</groupId>
      <artifactId>cassandra-all</artifactId>
      <version>1.2.6</version>
      <exclusions>
        <exclusion>
          <groupId>com.google.guava</groupId>
          <artifactId>guava</artifactId>
        </exclusion>
        <exclusion>
          <groupId>com.googlecode.concurrentlinkedhashmap</groupId>
          <artifactId>concurrentlinkedhashmap-lru</artifactId>
        </exclusion>
        <exclusion>
          <groupId>com.ning</groupId>
          <artifactId>compress-lzf</artifactId>
        </exclusion>
        <exclusion>
          <groupId>io.netty</groupId>
          <artifactId>netty</artifactId>
        </exclusion>
        <exclusion>
          <groupId>jline</groupId>
          <artifactId>jline</artifactId>
        </exclusion>
        <exclusion>
          <groupId>log4j</groupId>
          <artifactId>log4j</artifactId>
        </exclusion>
        <exclusion>
          <groupId>org.apache.cassandra.deps</groupId>
          <artifactId>avro</artifactId>
        </exclusion>
        <exclusion>
          <groupId>org.sonatype.sisu.inject</groupId>
          <artifactId>*</artifactId>
        </exclusion>
        <exclusion>
          <groupId>org.xerial.snappy</groupId>
          <artifactId>*</artifactId>
        </exclusion>
      </exclusions>
    </dependency>
  </dependencies>

  <build>
<<<<<<< HEAD
    <outputDirectory>target/scala-${scala-short.version}/classes</outputDirectory>
    <testOutputDirectory>target/scala-${scala-short.version}/test-classes</testOutputDirectory>
=======
    <outputDirectory>target/scala-2.10/classes</outputDirectory>
    <testOutputDirectory>target/scala-2.10/test-classes</testOutputDirectory>
>>>>>>> f4c73df5
    <plugins>
      <plugin>
        <groupId>org.apache.maven.plugins</groupId>
        <artifactId>maven-shade-plugin</artifactId>
        <configuration>
          <shadedArtifactAttached>false</shadedArtifactAttached>
          <outputFile>${project.build.directory}/scala-${scala.version}/${project.artifactId}-assembly-${project.version}.jar</outputFile>
          <artifactSet>
            <includes>
              <include>*:*</include>
            </includes>
          </artifactSet>
          <filters>
            <filter>
              <artifact>*:*</artifact>
              <excludes>
                <exclude>META-INF/*.SF</exclude>
                <exclude>META-INF/*.DSA</exclude>
                <exclude>META-INF/*.RSA</exclude>
              </excludes>
            </filter>
          </filters>
        </configuration>
        <executions>
          <execution>
            <phase>package</phase>
            <goals>
              <goal>shade</goal>
            </goals>
            <configuration>
              <transformers>
                <transformer implementation="org.apache.maven.plugins.shade.resource.ServicesResourceTransformer" />
                <transformer implementation="org.apache.maven.plugins.shade.resource.AppendingTransformer">
                  <resource>reference.conf</resource>
                </transformer>
              </transformers>
            </configuration>
          </execution>
        </executions>
      </plugin>
    </plugins>
  </build>
</project><|MERGE_RESOLUTION|>--- conflicted
+++ resolved
@@ -26,11 +26,7 @@
   </parent>
 
   <groupId>org.apache.spark</groupId>
-<<<<<<< HEAD
-  <artifactId>spark-examples_${scala-short.version}</artifactId>
-=======
   <artifactId>spark-examples_2.10</artifactId>
->>>>>>> f4c73df5
   <packaging>jar</packaging>
   <name>Spark Project Examples</name>
   <url>http://spark.incubator.apache.org/</url>
@@ -53,41 +49,25 @@
   <dependencies>
     <dependency>
       <groupId>org.apache.spark</groupId>
-<<<<<<< HEAD
-      <artifactId>spark-core_${scala-short.version}</artifactId>
-=======
       <artifactId>spark-core_2.10</artifactId>
->>>>>>> f4c73df5
-      <version>${project.version}</version>
-      <scope>provided</scope>
-    </dependency>
-    <dependency>
-      <groupId>org.apache.spark</groupId>
-<<<<<<< HEAD
-      <artifactId>spark-streaming_${scala-short.version}</artifactId>
-=======
+      <version>${project.version}</version>
+      <scope>provided</scope>
+    </dependency>
+    <dependency>
+      <groupId>org.apache.spark</groupId>
       <artifactId>spark-streaming_2.10</artifactId>
->>>>>>> f4c73df5
-      <version>${project.version}</version>
-      <scope>provided</scope>
-    </dependency>
-    <dependency>
-      <groupId>org.apache.spark</groupId>
-<<<<<<< HEAD
-      <artifactId>spark-mllib_${scala-short.version}</artifactId>
-=======
+      <version>${project.version}</version>
+      <scope>provided</scope>
+    </dependency>
+    <dependency>
+      <groupId>org.apache.spark</groupId>
       <artifactId>spark-mllib_2.10</artifactId>
->>>>>>> f4c73df5
-      <version>${project.version}</version>
-      <scope>provided</scope>
-    </dependency>
-    <dependency>
-      <groupId>org.apache.spark</groupId>
-<<<<<<< HEAD
-      <artifactId>spark-bagel_${scala-short.version}</artifactId>
-=======
+      <version>${project.version}</version>
+      <scope>provided</scope>
+    </dependency>
+    <dependency>
+      <groupId>org.apache.spark</groupId>
       <artifactId>spark-bagel_2.10</artifactId>
->>>>>>> f4c73df5
       <version>${project.version}</version>
       <scope>provided</scope>
     </dependency>
@@ -127,29 +107,17 @@
     </dependency>
     <dependency>
       <groupId>com.twitter</groupId>
-<<<<<<< HEAD
-      <artifactId>algebird-core_${scala-short.version}</artifactId>
-=======
       <artifactId>algebird-core_2.10</artifactId>
->>>>>>> f4c73df5
       <version>0.1.11</version>
     </dependency>
     <dependency>
       <groupId>org.scalatest</groupId>
-<<<<<<< HEAD
-      <artifactId>scalatest_${scala-short.version}</artifactId>
-=======
       <artifactId>scalatest_2.10</artifactId>
->>>>>>> f4c73df5
       <scope>test</scope>
     </dependency>
     <dependency>
       <groupId>org.scalacheck</groupId>
-<<<<<<< HEAD
-      <artifactId>scalacheck_${scala-short.version}</artifactId>
-=======
       <artifactId>scalacheck_2.10</artifactId>
->>>>>>> f4c73df5
       <scope>test</scope>
     </dependency>
     <dependency>
@@ -198,13 +166,8 @@
   </dependencies>
 
   <build>
-<<<<<<< HEAD
-    <outputDirectory>target/scala-${scala-short.version}/classes</outputDirectory>
-    <testOutputDirectory>target/scala-${scala-short.version}/test-classes</testOutputDirectory>
-=======
     <outputDirectory>target/scala-2.10/classes</outputDirectory>
     <testOutputDirectory>target/scala-2.10/test-classes</testOutputDirectory>
->>>>>>> f4c73df5
     <plugins>
       <plugin>
         <groupId>org.apache.maven.plugins</groupId>
